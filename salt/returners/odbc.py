# -*- coding: utf-8 -*-
'''
Return data to an ODBC compliant server.  This driver was
developed with Microsoft SQL Server in mind, but theoretically
could be used to return data to any compliant ODBC database
as long as there is a working ODBC driver for it on your
minion platform.

:maintainer:    C. R. Oldham (cr@saltstack.com)
:maturity:      New
:depends:       unixodbc, pyodbc, freetds (for SQL Server)
:platform:      all

To enable this returner the minion will need

On Linux:

    unixodbc (http://www.unixodbc.org)
    pyodbc (`pip install pyodbc`)
    The FreeTDS ODBC driver for SQL Server (http://www.freetds.org)
    or another compatible ODBC driver

On Windows:

    TBD

unixODBC and FreeTDS need to be configured via /etc/odbcinst.ini and
/etc/odbc.ini.

/etc/odbcinst.ini::

    [TDS]
    Description=TDS
    Driver=/usr/lib/x86_64-linux-gnu/odbc/libtdsodbc.so

(Note the above Driver line needs to point to the location of the FreeTDS
shared library.  This example is for Ubuntu 14.04.)

/etc/odbc.ini::

    [TS]
    Description = "Salt Returner"
    Driver=TDS
    Server = <your server ip or fqdn>
    Port = 1433
    Database = salt
    Trace = No

Also you need the following values configured in the minion or master config.
Configure as you see fit::

    returner.odbc.dsn: 'TS'
    returner.odbc.user: 'salt'
    returner.odbc.passwd: 'salt'

Alternative configuration values can be used by prefacing the configuration.
Any values not found in the alternative configuration will be pulled from
the default location::

    alternative.returner.odbc.dsn: 'TS'
    alternative.returner.odbc.user: 'salt'
    alternative.returner.odbc.passwd: 'salt'

Running the following commands against Microsoft SQL Server in the desired
database as the appropriate user should create the database tables
correctly.  Replace with equivalent SQL for other ODBC-compliant servers::

    --
    -- Table structure for table 'jids'
    --

    if OBJECT_ID('dbo.jids', 'U') is not null
        DROP TABLE dbo.jids

    CREATE TABLE dbo.jids (
       jid   varchar(255) PRIMARY KEY,
       load  varchar(MAX) NOT NULL
     );

    --
    -- Table structure for table 'salt_returns'
    --
    IF OBJECT_ID('dbo.salt_returns', 'U') IS NOT NULL
        DROP TABLE dbo.salt_returns;

    CREATE TABLE dbo.salt_returns (
       added     datetime not null default (getdate()),
       fun       varchar(100) NOT NULL,
       jid       varchar(255) NOT NULL,
       retval    varchar(MAX) NOT NULL,
       id        varchar(255) NOT NULL,
       success   bit default(0) NOT NULL,
       full_ret  varchar(MAX)
     );

    CREATE INDEX salt_returns_added on dbo.salt_returns(added);
    CREATE INDEX salt_returns_id on dbo.salt_returns(id);
    CREATE INDEX salt_returns_jid on dbo.salt_returns(jid);
    CREATE INDEX salt_returns_fun on dbo.salt_returns(fun);

  To use this returner, append '--return odbc' to the salt command. ex:

    salt '*' status.diskusage --return odbc

  To use the alternative configuration, append '--return_config alternative' to the salt command. ex:

    salt '*' test.ping --return odbc --return_config alternative
'''
# Let's not allow PyLint complain about string substitution
# pylint: disable=W1321,E1321

# Import python libs
import json

<<<<<<< HEAD
import salt.returners
=======
# Import Salt libs
import salt.utils
>>>>>>> 3f239422

# FIXME We'll need to handle this differently for Windows.
# Import third party libs
try:
    import pyodbc
    #import psycopg2.extras
    HAS_ODBC = True
except ImportError:
    HAS_ODBC = False

# Define the module's virtual name
__virtualname__ = 'odbc'


def __virtual__():
    if not HAS_ODBC:
        return False
    return True


def _get_options(ret=None):
    '''
    Get the odbc options from salt.
    '''
    attrs = {'dsn': 'dsn',
             'user': 'user',
             'passwd': 'passwd'}

    _options = salt.returners.get_returner_options('returner.{0}'.format(__virtualname__),
                                                   ret,
                                                   attrs,
                                                   __salt__=__salt__,
                                                   __opts__=__opts__)
    return _options


def _get_conn(ret=None):
    '''
    Return a MSSQL connection.
    '''
    _options = _get_options(ret)
    dsn = _options.get('dsn')
    user = _options.get('user')
    passwd = _options.get('passwd')

    return pyodbc.connect('DSN={0};UID={1};PWD={2}'.format(
            dsn,
            user,
            passwd))


def _close_conn(conn):
    '''
    Close the MySQL connection
    '''
    conn.commit()
    conn.close()


def returner(ret):
    '''
    Return data to an odbc server
    '''
    conn = _get_conn(ret)
    cur = conn.cursor()
    sql = '''INSERT INTO salt_returns
            (fun, jid, retval, id, success, full_ret)
            VALUES (?, ?, ?, ?, ?, ?)'''
    cur.execute(
        sql, (
            ret['fun'],
            ret['jid'],
            json.dumps(ret['return']),
            ret['id'],
            ret['success'],
            json.dumps(ret)
        )
    )
    _close_conn(conn)


def save_load(jid, load):
    '''
    Save the load to the specified jid id
    '''
    conn = _get_conn(ret=None)
    cur = conn.cursor()
    sql = '''INSERT INTO jids (jid, load) VALUES (?, ?)'''

    cur.execute(sql, (jid, json.dumps(load)))
    _close_conn(conn)


def get_load(jid):
    '''
    Return the load data that marks a specified jid
    '''
    conn = _get_conn(ret=None)
    cur = conn.cursor()
    sql = '''SELECT load FROM jids WHERE jid = ?;'''

    cur.execute(sql, (jid,))
    data = cur.fetchone()
    if data:
        return json.loads(data)
    _close_conn(conn)
    return {}


def get_jid(jid):
    '''
    Return the information returned when the specified job id was executed
    '''
    conn = _get_conn(ret=None)
    cur = conn.cursor()
    sql = '''SELECT id, full_ret FROM salt_returns WHERE jid = ?'''

    cur.execute(sql, (jid,))
    data = cur.fetchall()
    ret = {}
    if data:
        for minion, full_ret in data:
            ret[minion] = json.loads(full_ret)
    _close_conn(conn)
    return ret


def get_fun(fun):
    '''
    Return a dict of the last function called for all minions
    '''
    conn = _get_conn(ret=None)
    cur = conn.cursor()
    sql = '''SELECT s.id,s.jid, s.full_ret
            FROM salt_returns s
            JOIN ( SELECT MAX(jid) AS jid FROM salt_returns GROUP BY fun, id) max
            ON s.jid = max.jid
            WHERE s.fun = ?
            '''

    cur.execute(sql, (fun,))
    data = cur.fetchall()

    ret = {}
    if data:
        for minion, _, retval in data:
            ret[minion] = json.loads(retval)
    _close_conn(conn)
    return ret


def get_jids():
    '''
    Return a list of all job ids
    '''
    conn = _get_conn(ret=None)
    cur = conn.cursor()
    sql = '''SELECT distinct jid FROM jids'''

    cur.execute(sql)
    data = cur.fetchall()
    ret = []
    for jid in data:
        ret.append(jid[0])
    _close_conn(conn)
    return ret


def get_minions():
    '''
    Return a list of minions
    '''
    conn = _get_conn(ret=None)
    cur = conn.cursor()
    sql = '''SELECT DISTINCT id FROM salt_returns'''

    cur.execute(sql)
    data = cur.fetchall()
    ret = []
    for minion in data:
        ret.append(minion[0])
    _close_conn(conn)
    return ret


def prep_jid(nocache):  # pylint: disable=unused-argument
    '''
    Do any jid pre-processing and return the jid to use
    '''
    return salt.utils.gen_jid()<|MERGE_RESOLUTION|>--- conflicted
+++ resolved
@@ -112,12 +112,9 @@
 # Import python libs
 import json
 
-<<<<<<< HEAD
-import salt.returners
-=======
 # Import Salt libs
 import salt.utils
->>>>>>> 3f239422
+import salt.returners
 
 # FIXME We'll need to handle this differently for Windows.
 # Import third party libs
