# -*- coding: utf-8 -*-
'''
Classes that manage file clients
'''
from __future__ import absolute_import

# Import python libs
import contextlib
import logging
import hashlib
import os
import shutil

# Import salt libs
from salt.exceptions import (
    CommandExecutionError, MinionError
)
import salt.client
import salt.crypt
import salt.loader
import salt.payload
import salt.transport
import salt.fileserver
import salt.utils
import salt.utils.templates
import salt.utils.gzip_util
import salt.utils.http
from salt.utils.openstack.swift import SaltSwift

# pylint: disable=no-name-in-module,import-error
import salt.ext.six.moves.BaseHTTPServer as BaseHTTPServer
from salt.ext.six.moves.urllib.error import HTTPError, URLError
from salt.ext.six.moves.urllib.parse import urlparse, urlunparse
# pylint: enable=no-name-in-module,import-error

log = logging.getLogger(__name__)


def get_file_client(opts, pillar=False):
    '''
    Read in the ``file_client`` option and return the correct type of file
    server
    '''
    client = opts.get('file_client', 'remote')
    if pillar and client == 'local':
        client = 'pillar'
    return {
        'remote': RemoteClient,
        'local': FSClient,
        'pillar': LocalClient,
    }.get(client, RemoteClient)(opts)


class Client(object):
    '''
    Base class for Salt file interactions
    '''
    def __init__(self, opts):
        self.opts = opts
        self.serial = salt.payload.Serial(self.opts)

    def _check_proto(self, path):
        '''
        Make sure that this path is intended for the salt master and trim it
        '''
        if not path.startswith('salt://'):
            raise MinionError(u'Unsupported path: {0}'.format(path))
        return path[7:]

    def _file_local_list(self, dest):
        '''
        Helper util to return a list of files in a directory
        '''
        if os.path.isdir(dest):
            destdir = dest
        else:
            destdir = os.path.dirname(dest)

        filelist = set()

        for root, dirs, files in os.walk(destdir, followlinks=True):
            for name in files:
                path = os.path.join(root, name)
                filelist.add(path)

        return filelist

    @contextlib.contextmanager
    def _cache_loc(self, path, saltenv='base', env=None):
        '''
        Return the local location to cache the file, cache dirs will be made
        '''
        if env is not None:
            salt.utils.warn_until(
                'Boron',
                'Passing a salt environment should be done using \'saltenv\' '
                'not \'env\'. This functionality will be removed in Salt '
                'Boron.'
            )
            # Backwards compatibility
            saltenv = env

        dest = os.path.join(self.opts['cachedir'],
                            'files',
                            saltenv,
                            path)
        destdir = os.path.dirname(dest)
        cumask = os.umask(63)
        if not os.path.isdir(destdir):
            # remove destdir if it is a regular file to avoid an OSError when
            # running os.makedirs below
            if os.path.isfile(destdir):
                os.remove(destdir)
            os.makedirs(destdir)
        yield dest
        os.umask(cumask)

    def get_file(self,
                 path,
                 dest='',
                 makedirs=False,
                 saltenv='base',
                 gzip=None,
                 env=None):
        '''
        Copies a file from the local files or master depending on
        implementation
        '''
        raise NotImplementedError

    def file_list_emptydirs(self, saltenv='base', prefix='', env=None):
        '''
        List the empty dirs
        '''
        raise NotImplementedError

    def cache_file(self, path, saltenv='base', env=None):
        '''
        Pull a file down from the file server and store it in the minion
        file cache
        '''
        if env is not None:
            salt.utils.warn_until(
                'Boron',
                'Passing a salt environment should be done using \'saltenv\' '
                'not \'env\'. This functionality will be removed in Salt '
                'Boron.'
            )
            # Backwards compatibility
            saltenv = env

        return self.get_url(path, '', True, saltenv)

    def cache_files(self, paths, saltenv='base', env=None):
        '''
        Download a list of files stored on the master and put them in the
        minion file cache
        '''
        if env is not None:
            salt.utils.warn_until(
                'Boron',
                'Passing a salt environment should be done using \'saltenv\' '
                'not \'env\'. This functionality will be removed in Salt '
                'Boron.'
            )
            # Backwards compatibility
            saltenv = env

        ret = []
        if isinstance(paths, str):
            paths = paths.split(',')
        for path in paths:
            ret.append(self.cache_file(path, saltenv))
        return ret

    def cache_master(self, saltenv='base', env=None):
        '''
        Download and cache all files on a master in a specified environment
        '''
        if env is not None:
            salt.utils.warn_until(
                'Boron',
                'Passing a salt environment should be done using \'saltenv\' '
                'not \'env\'. This functionality will be removed in Salt '
                'Boron.'
            )
            # Backwards compatibility
            saltenv = env

        ret = []
        for path in self.file_list(saltenv):
            ret.append(self.cache_file('salt://{0}'.format(path), saltenv))
        return ret

    def cache_dir(self, path, saltenv='base', include_empty=False,
                  include_pat=None, exclude_pat=None, env=None):
        '''
        Download all of the files in a subdir of the master
        '''
        if env is not None:
            salt.utils.warn_until(
                'Boron',
                'Passing a salt environment should be done using \'saltenv\' '
                'not \'env\'. This functionality will be removed in Salt '
                'Boron.'
            )
            # Backwards compatibility
            saltenv = env

        ret = []

        path = self._check_proto(path)
        # We want to make sure files start with this *directory*, use
        # '/' explicitly because the master (that's generating the
        # list of files) only runs on POSIX
        if not path.endswith('/'):
            path = path + '/'

        log.info(
            'Caching directory {0!r} for environment {1!r}'.format(
                path, saltenv
            )
        )
        # go through the list of all files finding ones that are in
        # the target directory and caching them
        for fn_ in self.file_list(saltenv):
            if fn_.strip() and fn_.startswith(path):
                if salt.utils.check_include_exclude(
                        fn_, include_pat, exclude_pat):
                    fn_ = self.cache_file('salt://' + fn_, saltenv)
                    if fn_:
                        ret.append(fn_)

        if include_empty:
            # Break up the path into a list containing the bottom-level
            # directory (the one being recursively copied) and the directories
            # preceding it
            # separated = string.rsplit(path, '/', 1)
            # if len(separated) != 2:
            #     # No slashes in path. (So all files in saltenv will be copied)
            #     prefix = ''
            # else:
            #     prefix = separated[0]
            dest = salt.utils.path_join(
                self.opts['cachedir'],
                'files',
                saltenv
            )
            for fn_ in self.file_list_emptydirs(saltenv):
                if fn_.startswith(path):
                    minion_dir = '{0}/{1}'.format(dest, fn_)
                    if not os.path.isdir(minion_dir):
                        os.makedirs(minion_dir)
                    ret.append(minion_dir)
        return ret

    def cache_local_file(self, path, **kwargs):
        '''
        Cache a local file on the minion in the localfiles cache
        '''
        dest = os.path.join(self.opts['cachedir'], 'localfiles',
                            path.lstrip('/'))
        destdir = os.path.dirname(dest)

        if not os.path.isdir(destdir):
            os.makedirs(destdir)

        shutil.copyfile(path, dest)
        return dest

    def file_local_list(self, saltenv='base', env=None):
        '''
        List files in the local minion files and localfiles caches
        '''
        if env is not None:
            salt.utils.warn_until(
                'Boron',
                'Passing a salt environment should be done using \'saltenv\' '
                'not \'env\'. This functionality will be removed in Salt '
                'Boron.'
            )
            # Backwards compatibility
            saltenv = env

        filesdest = os.path.join(self.opts['cachedir'], 'files', saltenv)
        localfilesdest = os.path.join(self.opts['cachedir'], 'localfiles')

        fdest = self._file_local_list(filesdest)
        ldest = self._file_local_list(localfilesdest)
        return sorted(fdest.union(ldest))

    def file_list(self, saltenv='base', prefix='', env=None):
        '''
        This function must be overwritten
        '''
        if env is not None:
            salt.utils.warn_until(
                'Boron',
                'Passing a salt environment should be done using \'saltenv\' '
                'not \'env\'. This functionality will be removed in Salt '
                'Boron.'
            )
            # Backwards compatibility
            saltenv = env

        return []

    def dir_list(self, saltenv='base', prefix='', env=None):
        '''
        This function must be overwritten
        '''
        if env is not None:
            salt.utils.warn_until(
                'Boron',
                'Passing a salt environment should be done using \'saltenv\' '
                'not \'env\'. This functionality will be removed in Salt '
                'Boron.'
            )
            # Backwards compatibility
            saltenv = env

        return []

    def symlink_list(self, saltenv='base', prefix='', env=None):
        '''
        This function must be overwritten
        '''
        if env is not None:
            salt.utils.warn_until(
                'Boron',
                'Passing a salt environment should be done using \'saltenv\' '
                'not \'env\'. This functionality will be removed in Salt '
                'Boron.'
            )
            # Backwards compatibility
            saltenv = env

        return {}

    def is_cached(self, path, saltenv='base', env=None):
        '''
        Returns the full path to a file if it is cached locally on the minion
        otherwise returns a blank string
        '''
        if env is not None:
            salt.utils.warn_until(
                'Boron',
                'Passing a salt environment should be done using \'saltenv\' '
                'not \'env\'. This functionality will be removed in Salt '
                'Boron.'
            )
            # Backwards compatibility
            saltenv = env

        localsfilesdest = os.path.join(
            self.opts['cachedir'], 'localfiles', path.lstrip('/'))
        filesdest = os.path.join(
            self.opts['cachedir'], 'files', saltenv, path.lstrip('salt://'))

        if os.path.exists(filesdest):
            return filesdest
        elif os.path.exists(localsfilesdest):
            return localsfilesdest

        return ''

    def list_states(self, saltenv):
        '''
        Return a list of all available sls modules on the master for a given
        environment
        '''

        limit_traversal = self.opts.get('fileserver_limit_traversal', False)
        states = []

        if limit_traversal:
            if saltenv not in self.opts['file_roots']:
                log.warning(
                    'During an attempt to list states for saltenv {0!r}, '
                    'the environment could not be found in the configured '
                    'file roots'.format(saltenv)
                )
                return states
            for path in self.opts['file_roots'][saltenv]:
                for root, dirs, files in os.walk(path, topdown=True):
                    log.debug('Searching for states in dirs {0} and files '
                              '{1}'.format(dirs, files))
                    if not [filename.endswith('.sls') for filename in files]:
                        #  Use shallow copy so we don't disturb the memory used by os.walk. Otherwise this breaks!
                        del dirs[:]
                    else:
                        for found_file in files:
                            stripped_root = os.path.relpath(root, path).replace('/', '.')
                            if salt.utils.is_windows():
                                stripped_root = stripped_root.replace('\\', '/')
                            if found_file.endswith(('.sls')):
                                if found_file.endswith('init.sls'):
                                    if stripped_root.endswith('.'):
                                        stripped_root = stripped_root.rstrip('.')
                                    states.append(stripped_root)
                                else:
                                    if not stripped_root.endswith('.'):
                                        stripped_root += '.'
                                    if stripped_root.startswith('.'):
                                        stripped_root = stripped_root.lstrip('.')
                                    states.append(stripped_root + found_file[:-4])
        else:
            for path in self.file_list(saltenv):
                if salt.utils.is_windows():
                    path = path.replace('\\', '/')
                if path.endswith('.sls'):
                    # is an sls module!
                    if path.endswith('{0}init.sls'.format('/')):
                        states.append(path.replace('/', '.')[:-9])
                    else:
                        states.append(path.replace('/', '.')[:-4])
        return states

    def get_state(self, sls, saltenv):
        '''
        Get a state file from the master and store it in the local minion
        cache return the location of the file
        '''
        if '.' in sls:
            sls = sls.replace('.', '/')
        for path in ['salt://{0}.sls'.format(sls),
                     '/'.join(['salt:/', sls, 'init.sls'])]:
            dest = self.cache_file(path, saltenv)
            if dest:
                return {'source': path, 'dest': dest}
        return {}

    def get_dir(self, path, dest='', saltenv='base', gzip=None, env=None):
        '''
        Get a directory recursively from the salt-master
        '''
        if env is not None:
            salt.utils.warn_until(
                'Boron',
                'Passing a salt environment should be done using \'saltenv\' '
                'not \'env\'. This functionality will be removed in Salt '
                'Boron.'
            )
            # Backwards compatibility
            saltenv = env

        ret = []
        # Strip trailing slash
        path = self._check_proto(path).rstrip('/')
        # Break up the path into a list containing the bottom-level directory
        # (the one being recursively copied) and the directories preceding it
        separated = path.rsplit('/', 1)
        if len(separated) != 2:
            # No slashes in path. (This means all files in env will be copied)
            prefix = ''
        else:
            prefix = separated[0]

        # Copy files from master
        for fn_ in self.file_list(saltenv):
            if fn_.startswith(path):
                # Prevent files in "salt://foobar/" (or salt://foo.sh) from
                # matching a path of "salt://foo"
                try:
                    if fn_[len(path)] != '/':
                        continue
                except IndexError:
                    continue
                # Remove the leading directories from path to derive
                # the relative path on the minion.
                minion_relpath = fn_[len(prefix):].lstrip('/')
                ret.append(
                    self.get_file(
                        'salt://{0}'.format(fn_),
                        '{0}/{1}'.format(dest, minion_relpath),
                        True, saltenv, gzip
                    )
                )
        # Replicate empty dirs from master
        try:
            for fn_ in self.file_list_emptydirs(saltenv):
                if fn_.startswith(path):
                    # Prevent an empty dir "salt://foobar/" from matching a path of
                    # "salt://foo"
                    try:
                        if fn_[len(path)] != '/':
                            continue
                    except IndexError:
                        continue
                    # Remove the leading directories from path to derive
                    # the relative path on the minion.
                    minion_relpath = fn_[len(prefix):].lstrip('/')
                    minion_mkdir = '{0}/{1}'.format(dest, minion_relpath)
                    if not os.path.isdir(minion_mkdir):
                        os.makedirs(minion_mkdir)
                    ret.append(minion_mkdir)
        except TypeError:
            pass
        ret.sort()
        return ret

    def get_url(self, url, dest, makedirs=False, saltenv='base', env=None, no_cache=False):
        '''
        Get a single file from a URL.
        '''
        if env is not None:
            salt.utils.warn_until(
                'Boron',
                'Passing a salt environment should be done using \'saltenv\' '
                'not \'env\'. This functionality will be removed in Salt '
                'Boron.'
            )
            # Backwards compatibility
            saltenv = env

        url_data = urlparse(url)

        if url_data.scheme in ('file', ''):
            # Local filesystem
            if not os.path.isabs(url_data.path):
                raise CommandExecutionError(
                    'Path {0!r} is not absolute'.format(url_data.path)
                )
            return url_data.path

        if url_data.scheme == 'salt':
            return self.get_file(url, dest, makedirs, saltenv)
        if dest:
            destdir = os.path.dirname(dest)
            if not os.path.isdir(destdir):
                if makedirs:
                    os.makedirs(destdir)
                else:
                    return ''
        elif not no_cache:
            if salt.utils.is_windows():
                netloc = salt.utils.sanitize_win_path_string(url_data.netloc)
            else:
                netloc = url_data.netloc
            dest = salt.utils.path_join(
                self.opts['cachedir'],
                'extrn_files',
                saltenv,
                netloc,
                url_data.path
            )
            destdir = os.path.dirname(dest)
            if not os.path.isdir(destdir):
                os.makedirs(destdir)

        if url_data.scheme == 's3':
            try:
                salt.utils.s3.query(method='GET',
                                    bucket=url_data.netloc,
                                    path=url_data.path[1:],
                                    return_bin=False,
                                    local_file=dest,
                                    action=None,
                                    key=self.opts.get('s3.key', None),
                                    keyid=self.opts.get('s3.keyid', None),
                                    service_url=self.opts.get('s3.service_url',
                                                              None),
                                    verify_ssl=self.opts.get('s3.verify_ssl',
                                                              True))
                return dest
            except Exception:
                raise MinionError('Could not fetch from {0}'.format(url))

        if url_data.scheme == 'swift':
            try:
                swift_conn = SaltSwift(self.opts.get('keystone.user', None),
                                             self.opts.get('keystone.tenant', None),
                                             self.opts.get('keystone.auth_url', None),
                                             self.opts.get('keystone.password', None))
                swift_conn.get_object(url_data.netloc,
                                      url_data.path[1:],
                                      dest)
                return dest
            except Exception:
                raise MinionError('Could not fetch from {0}'.format(url))

        get_kwargs = {}
        if url_data.username is not None \
                and url_data.scheme in ('http', 'https'):
            _, netloc = url_data.netloc.split('@', 1)
            fixed_url = urlunparse(
                (url_data.scheme, netloc, url_data.path,
                 url_data.params, url_data.query, url_data.fragment))
            get_kwargs['auth'] = (url_data.username, url_data.password)
        else:
            fixed_url = url
        try:
            query = salt.utils.http.query(
                fixed_url,
                stream=True,
                **get_kwargs
            )
            response = query['handle']
            chunk_size = 32 * 1024
            if not no_cache:
                with salt.utils.fopen(dest, 'wb') as destfp:
                    if hasattr(response, 'iter_content'):
                        for chunk in response.iter_content(chunk_size=chunk_size):
                            destfp.write(chunk)
                    else:
                        while True:
                            chunk = response.read(chunk_size)
                            destfp.write(chunk)
                            if len(chunk) < chunk_size:
                                break
                return dest
            else:
                if hasattr(response, 'text'):
                    return response.text
                else:
                    return response['text']
        except HTTPError as exc:
            raise MinionError('HTTP error {0} reading {1}: {3}'.format(
                exc.code,
                url,
                *BaseHTTPServer.BaseHTTPRequestHandler.responses[exc.code]))
        except URLError as exc:
            raise MinionError('Error reading {0}: {1}'.format(url, exc.reason))

    def get_template(
            self,
            url,
            dest,
            template='jinja',
            makedirs=False,
            saltenv='base',
            env=None,
            **kwargs):
        '''
        Cache a file then process it as a template
        '''
        if env is not None:
            salt.utils.warn_until(
                'Boron',
                'Passing a salt environment should be done using \'saltenv\' '
                'not \'env\'. This functionality will be removed in Salt '
                'Boron.'
            )
            # Backwards compatibility
            saltenv = env

        kwargs['saltenv'] = saltenv
        url_data = urlparse(url)
        sfn = self.cache_file(url, saltenv)
        if not os.path.exists(sfn):
            return ''
        if template in salt.utils.templates.TEMPLATE_REGISTRY:
            data = salt.utils.templates.TEMPLATE_REGISTRY[template](
                sfn,
                **kwargs
            )
        else:
            log.error('Attempted to render template with unavailable engine '
                      '{0}'.format(template))
            return ''
        if not data['result']:
            # Failed to render the template
            log.error(
                'Failed to render template with error: {0}'.format(
                    data['data']
                )
            )
            return ''
        if not dest:
            # No destination passed, set the dest as an extrn_files cache
            dest = salt.utils.path_join(
                self.opts['cachedir'],
                'extrn_files',
                saltenv,
                url_data.netloc,
                url_data.path
            )
            # If Salt generated the dest name, create any required dirs
            makedirs = True

        destdir = os.path.dirname(dest)
        if not os.path.isdir(destdir):
            if makedirs:
                os.makedirs(destdir)
            else:
                salt.utils.safe_rm(data['data'])
                return ''
        shutil.move(data['data'], dest)
        return dest


class LocalClient(Client):
    '''
    Use the local_roots option to parse a local file root
    '''
    def __init__(self, opts):
        Client.__init__(self, opts)

    def _find_file(self, path, saltenv='base'):
        '''
        Locate the file path
        '''
        fnd = {'path': '',
               'rel': ''}

        if saltenv not in self.opts['file_roots']:
            return fnd
        if path.startswith('|'):
            # The path arguments are escaped
            path = path[1:]
        for root in self.opts['file_roots'][saltenv]:
            full = os.path.join(root, path)
            if os.path.isfile(full):
                fnd['path'] = full
                fnd['rel'] = path
                return fnd
        return fnd

    def get_file(self,
                 path,
                 dest='',
                 makedirs=False,
                 saltenv='base',
                 gzip=None,
                 env=None):
        '''
        Copies a file from the local files directory into :param:`dest`
        gzip compression settings are ignored for local files
        '''
        if env is not None:
            salt.utils.warn_until(
                'Boron',
                'Passing a salt environment should be done using \'saltenv\' '
                'not \'env\'. This functionality will be removed in Salt '
                'Boron.'
            )
            # Backwards compatibility
            saltenv = env

        path = self._check_proto(path)
        fnd = self._find_file(path, saltenv)
        if not fnd['path']:
            return ''
        return fnd['path']

    def file_list(self, saltenv='base', prefix='', env=None):
        '''
        Return a list of files in the given environment
        with optional relative prefix path to limit directory traversal
        '''
        if env is not None:
            salt.utils.warn_until(
                'Boron',
                'Passing a salt environment should be done using \'saltenv\' '
                'not \'env\'. This functionality will be removed in Salt '
                'Boron.'
            )
            # Backwards compatibility
            saltenv = env

        ret = []
        if saltenv not in self.opts['file_roots']:
            return ret
        prefix = prefix.strip('/')
        for path in self.opts['file_roots'][saltenv]:
            for root, dirs, files in os.walk(
                os.path.join(path, prefix), followlinks=True
            ):
                for fname in files:
                    ret.append(
                        os.path.relpath(
                            os.path.join(root, fname),
                            path
                        )
                    )
        return ret

    def file_list_emptydirs(self, saltenv='base', prefix='', env=None):
        '''
        List the empty dirs in the file_roots
        with optional relative prefix path to limit directory traversal
        '''
        if env is not None:
            salt.utils.warn_until(
                'Boron',
                'Passing a salt environment should be done using \'saltenv\' '
                'not \'env\'. This functionality will be removed in Salt '
                'Boron.'
            )
            # Backwards compatibility
            saltenv = env

        ret = []
        prefix = prefix.strip('/')
        if saltenv not in self.opts['file_roots']:
            return ret
        for path in self.opts['file_roots'][saltenv]:
            for root, dirs, files in os.walk(
                os.path.join(path, prefix), followlinks=True
            ):
                if len(dirs) == 0 and len(files) == 0:
                    ret.append(os.path.relpath(root, path))
        return ret

    def dir_list(self, saltenv='base', prefix='', env=None):
        '''
        List the dirs in the file_roots
        with optional relative prefix path to limit directory traversal
        '''
        if env is not None:
            salt.utils.warn_until(
                'Boron',
                'Passing a salt environment should be done using \'saltenv\' '
                'not \'env\'. This functionality will be removed in Salt '
                'Boron.'
            )
            # Backwards compatibility
            saltenv = env

        ret = []
        if saltenv not in self.opts['file_roots']:
            return ret
        prefix = prefix.strip('/')
        for path in self.opts['file_roots'][saltenv]:
            for root, dirs, files in os.walk(
                os.path.join(path, prefix), followlinks=True
            ):
                ret.append(os.path.relpath(root, path))
        return ret

    def hash_file(self, path, saltenv='base', env=None):
        '''
        Return the hash of a file, to get the hash of a file in the file_roots
        prepend the path with salt://<file on server> otherwise, prepend the
        file with / for a local file.
        '''
        if env is not None:
            salt.utils.warn_until(
                'Boron',
                'Passing a salt environment should be done using \'saltenv\' '
                'not \'env\'. This functionality will be removed in Salt '
                'Boron.'
            )
            # Backwards compatibility
            saltenv = env

        ret = {}
        try:
            path = self._check_proto(path)
        except MinionError:
            if not os.path.isfile(path):
                err = 'Specified file {0} is not present to generate hash'
                log.warning(err.format(path))
                return ret
            else:
                opts_hash_type = self.opts.get('hash_type', 'md5')
                hash_type = getattr(hashlib, opts_hash_type)
                ret['hsum'] = salt.utils.get_hash(
                    path, form=hash_type)
                ret['hash_type'] = opts_hash_type
                return ret
        path = self._find_file(path, saltenv)['path']
        if not path:
            return {}
        ret = {}
        ret['hsum'] = salt.utils.get_hash(path, self.opts['hash_type'])
        ret['hash_type'] = self.opts['hash_type']
        return ret

    def list_env(self, saltenv='base', env=None):
        '''
        Return a list of the files in the file server's specified environment
        '''
        if env is not None:
            salt.utils.warn_until(
                'Boron',
                'Passing a salt environment should be done using \'saltenv\' '
                'not \'env\'. This functionality will be removed in Salt '
                'Boron.'
            )
            # Backwards compatibility
            saltenv = env

        return self.file_list(saltenv)

    def master_opts(self):
        '''
        Return the master opts data
        '''
        return self.opts

    def envs(self):
        '''
        Return the available environments
        '''
        ret = []
        for saltenv in self.opts['file_roots']:
            ret.append(saltenv)
        return ret

    def ext_nodes(self):
        '''
        Originally returned information via the external_nodes subsystem.
        External_nodes was deprecated and removed in
        2014.1.6 in favor of master_tops (which had been around since pre-0.17).
             salt-call --local state.show_top
        ends up here, but master_tops has not been extended to support
        show_top in a completely local environment yet.  It's worth noting
        that originally this fn started with
            if 'external_nodes' not in opts: return {}
        So since external_nodes is gone now, we are just returning the
        empty dict.
        '''
        return {}


class RemoteClient(Client):
    '''
    Interact with the salt master file server.
    '''
    def __init__(self, opts):
        Client.__init__(self, opts)
        self.channel = salt.transport.Channel.factory(self.opts)
        if hasattr(self.channel, 'auth'):
            self.auth = self.channel.auth
        else:
            self.auth = ''

<<<<<<< HEAD
=======
    def _get_channel(self):
        '''
        Return the right channel
        '''
        if self.auth:
            return self.channel
        return salt.transport.Channel.factory(self.opts)

    def _refresh_channel(self):
        '''
        Reset the channel, in the event of an interruption
        '''
        self.channel = salt.transport.Channel.factory(self.opts)
        return self.channel

>>>>>>> 168508ec
    def get_file(self,
                 path,
                 dest='',
                 makedirs=False,
                 saltenv='base',
                 gzip=None,
                 env=None):
        '''
        Get a single file from the salt-master
        path must be a salt server location, aka, salt://path/to/file, if
        dest is omitted, then the downloaded file will be placed in the minion
        cache
        '''

        # Check if file exists on server, before creating files and
        # directories
        hash_server = self.hash_file(path, saltenv)
        if hash_server == '':
            log.debug(
                'Could not find file from saltenv {0!r}, {1!r}'.format(
                    saltenv, path
                )
            )
            return False

        if env is not None:
            salt.utils.warn_until(
                'Boron',
                'Passing a salt environment should be done using \'saltenv\' '
                'not \'env\'. This functionality will be removed in Salt '
                'Boron.'
            )
            # Backwards compatibility
            saltenv = env

        # Hash compare local copy with master and skip download
        # if no difference found.
        dest2check = dest
        if not dest2check:
            rel_path = self._check_proto(path)
            with self._cache_loc(rel_path, saltenv) as cache_dest:
                dest2check = cache_dest

        if dest2check and os.path.isfile(dest2check):
            hash_local = self.hash_file(dest2check, saltenv)
            if hash_local == hash_server:
                log.info(
                    'Fetching file from saltenv {0!r}, ** skipped ** '
                    'latest already in cache {1!r}'.format(
                        saltenv, path
                    )
                )
                return dest2check

        log.debug(
            'Fetching file from saltenv {0!r}, ** attempting ** {1!r}'.format(
                saltenv, path
            )
        )
        d_tries = 0
        path = self._check_proto(path)
        load = {'path': path,
                'saltenv': saltenv,
                'cmd': '_serve_file'}
        if gzip:
            gzip = int(gzip)
            load['gzip'] = gzip

        fn_ = None
        if dest:
            destdir = os.path.dirname(dest)
            if not os.path.isdir(destdir):
                if makedirs:
                    os.makedirs(destdir)
                else:
                    return False
            fn_ = salt.utils.fopen(dest, 'wb+')
        while True:
            if not fn_:
                load['loc'] = 0
            else:
                load['loc'] = fn_.tell()
            data = self.channel.send(load)
            if 'data' not in data:
                log.error('Data is {0}'.format(data))
                self._refresh_channel()
            if not data['data']:
                if not fn_ and data['dest']:
                    # This is a 0 byte file on the master
                    with self._cache_loc(data['dest'], saltenv) as cache_dest:
                        dest = cache_dest
                        with salt.utils.fopen(cache_dest, 'wb+') as ofile:
                            ofile.write(data['data'])
                if 'hsum' in data and d_tries < 3:
                    # Master has prompted a file verification, if the
                    # verification fails, re-download the file. Try 3 times
                    d_tries += 1
                    hsum = salt.utils.get_hash(dest, data.get('hash_type', 'md5'))
                    if hsum != data['hsum']:
                        log.warn('Bad download of file {0}, attempt {1} '
                                 'of 3'.format(path, d_tries))
                        continue
                break
            if not fn_:
                with self._cache_loc(data['dest'], saltenv) as cache_dest:
                    dest = cache_dest
                    # If a directory was formerly cached at this path, then
                    # remove it to avoid a traceback trying to write the file
                    if os.path.isdir(dest):
                        salt.utils.rm_rf(dest)
                    fn_ = salt.utils.fopen(dest, 'wb+')
            if data.get('gzip', None):
                data = salt.utils.gzip_util.uncompress(data['data'])
            else:
                data = data['data']
            fn_.write(data)
        if fn_:
            fn_.close()
            log.info(
                'Fetching file from saltenv {0!r}, ** done ** {1!r}'.format(
                    saltenv, path
                )
            )
        return dest

    def file_list(self, saltenv='base', prefix='', env=None):
        '''
        List the files on the master
        '''
        if env is not None:
            salt.utils.warn_until(
                'Boron',
                'Passing a salt environment should be done using \'saltenv\' '
                'not \'env\'. This functionality will be removed in Salt '
                'Boron.'
            )
            # Backwards compatibility
            saltenv = env

        load = {'saltenv': saltenv,
                'prefix': prefix,
                'cmd': '_file_list'}

        return self.channel.send(load)

    def file_list_emptydirs(self, saltenv='base', prefix='', env=None):
        '''
        List the empty dirs on the master
        '''
        if env is not None:
            salt.utils.warn_until(
                'Boron',
                'Passing a salt environment should be done using \'saltenv\' '
                'not \'env\'. This functionality will be removed in Salt '
                'Boron.'
            )
            # Backwards compatibility
            saltenv = env

        load = {'saltenv': saltenv,
                'prefix': prefix,
                'cmd': '_file_list_emptydirs'}
        self.channel.send(load)

    def dir_list(self, saltenv='base', prefix='', env=None):
        '''
        List the dirs on the master
        '''
        if env is not None:
            salt.utils.warn_until(
                'Boron',
                'Passing a salt environment should be done using \'saltenv\' '
                'not \'env\'. This functionality will be removed in Salt '
                'Boron.'
            )
            # Backwards compatibility
            saltenv = env

        load = {'saltenv': saltenv,
                'prefix': prefix,
                'cmd': '_dir_list'}
        return self.channel.send(load)

    def symlink_list(self, saltenv='base', prefix='', env=None):
        '''
        List symlinked files and dirs on the master
        '''
        load = {'saltenv': saltenv,
                'prefix': prefix,
                'cmd': '_symlink_list'}
        return self.channel.send(load)

    def hash_file(self, path, saltenv='base', env=None):
        '''
        Return the hash of a file, to get the hash of a file on the salt
        master file server prepend the path with salt://<file on server>
        otherwise, prepend the file with / for a local file.
        '''
        if env is not None:
            salt.utils.warn_until(
                'Boron',
                'Passing a salt environment should be done using \'saltenv\' '
                'not \'env\'. This functionality will be removed in Salt '
                'Boron.'
            )
            # Backwards compatibility
            saltenv = env

        try:
            path = self._check_proto(path)
        except MinionError:
            if not os.path.isfile(path):
                err = 'Specified file {0} is not present to generate hash'
                log.warning(err.format(path))
                return {}
            else:
                ret = {}
                hash_type = self.opts.get('hash_type', 'md5')
                ret['hsum'] = salt.utils.get_hash(
                    path, form=hash_type)
                ret['hash_type'] = hash_type
                return ret
        load = {'path': path,
                'saltenv': saltenv,
                'cmd': '_file_hash'}
        return self.channel.send(load)

    def list_env(self, saltenv='base', env=None):
        '''
        Return a list of the files in the file server's specified environment
        '''
        if env is not None:
            salt.utils.warn_until(
                'Boron',
                'Passing a salt environment should be done using \'saltenv\' '
                'not \'env\'. This functionality will be removed in Salt '
                'Boron.'
            )
            # Backwards compatibility
            saltenv = env

        load = {'saltenv': saltenv,
                'cmd': '_file_list'}
        return self.channel.send(load)

    def envs(self):
        '''
        Return a list of available environments
        '''
        load = {'cmd': '_file_envs'}
        return self.channel.send(load)

    def master_opts(self):
        '''
        Return the master opts data
        '''
        load = {'cmd': '_master_opts'}
        return self.channel.send(load)

    def ext_nodes(self):
        '''
        Return the metadata derived from the external nodes system on the
        master.
        '''
        load = {'cmd': '_ext_nodes',
                'id': self.opts['id'],
                'opts': self.opts}
        if self.auth:
            load['tok'] = self.auth.gen_token('salt')
        return self.channel.send(load)


class FSClient(RemoteClient):
    '''
    A local client that uses the RemoteClient but substitutes the channel for
    the FSChan object
    '''
    def __init__(self, opts):  # pylint: disable=W0231
        self.opts = opts
        self.channel = salt.fileserver.FSChan(opts)
        self.auth = DumbAuth()


class DumbAuth(object):
    '''
    The dumbauth class is used to stub out auth calls fired from the FSClient
    subsystem
    '''
    def gen_token(self, clear_tok):
        return clear_tok<|MERGE_RESOLUTION|>--- conflicted
+++ resolved
@@ -926,16 +926,6 @@
         else:
             self.auth = ''
 
-<<<<<<< HEAD
-=======
-    def _get_channel(self):
-        '''
-        Return the right channel
-        '''
-        if self.auth:
-            return self.channel
-        return salt.transport.Channel.factory(self.opts)
-
     def _refresh_channel(self):
         '''
         Reset the channel, in the event of an interruption
@@ -943,7 +933,6 @@
         self.channel = salt.transport.Channel.factory(self.opts)
         return self.channel
 
->>>>>>> 168508ec
     def get_file(self,
                  path,
                  dest='',
