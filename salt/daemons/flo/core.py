# -*- coding: utf-8 -*-
'''
The core behaviors used by minion and master
'''
# pylint: disable=W0232

# Import python libs
from __future__ import absolute_import
import os
import time
import random
import logging
import itertools
from collections import deque

# Import salt libs
import salt.daemons.masterapi
import salt.utils.args
import salt.utils.process
import salt.transport
import salt.engines
from raet import raeting
from raet.road.stacking import RoadStack
from raet.road.estating import RemoteEstate
from raet.lane.stacking import LaneStack

from salt import daemons
from salt.daemons import salting
from salt.utils import kinds, is_windows
from salt.utils.event import tagify

# Import ioflo libs
from ioflo.base.odicting import odict
import ioflo.base.deeding

from ioflo.base.consoling import getConsole
console = getConsole()

# Import Third Party Libs
# pylint: disable=import-error
HAS_PSUTIL = False
try:
    import salt.utils.psutil_compat as psutil
    HAS_PSUTIL = True
except ImportError:
    pass

HAS_RESOURCE = False
try:
    import resource
    HAS_RESOURCE = True
except ImportError:
    pass
# pylint: disable=no-name-in-module,redefined-builtin
import salt.ext.six as six
from salt.ext.six.moves import range
# pylint: enable=import-error,no-name-in-module,redefined-builtin

log = logging.getLogger(__name__)


class SaltRaetCleanup(ioflo.base.deeding.Deed):
    '''
    Cleanup stray lane keep directories not reaped

    FloScript:

    do salt raet cleanup at enter

    '''
    Ioinits = {
                'opts': '.salt.opts',
            }

    def action(self):
        '''
        Should only run once to cleanup stale lane uxd files.
        '''
        if not is_windows() and self.opts.value.get('sock_dir'):
            sockdirpath = os.path.abspath(self.opts.value['sock_dir'])
            console.concise("Cleaning up uxd files in {0}\n".format(sockdirpath))
            protecteds = self.opts.value.get('raet_cleanup_protecteds', [])
            for name in os.listdir(sockdirpath):
                path = os.path.join(sockdirpath, name)
                if os.path.isdir(path):
                    continue
                root, ext = os.path.splitext(name)
                if ext != '.uxd':
                    continue
                if not all(root.partition('.')):
                    continue
                if path in protecteds:
                    continue
                try:
                    os.unlink(path)
                    console.concise("Removed {0}\n".format(path))
                except OSError:
                    console.concise("Failed removing {0}\n".format(path))
                    raise


class SaltRaetRoadClustered(ioflo.base.deeding.Deed):
    '''
    Updates value of share .salt.road.manor.cluster.clustered
    Twith opts['cluster_mode']

    FloScript:

    do salt raet road clustered
    go next if .salt.road.manor.cluster.clustered

    '''
    Ioinits = odict(inode=".salt.road.manor.",
                    clustered=odict(ipath='cluster.clustered', ival=False),
                    opts='.salt.opts',)

    def action(self, **kwa):
        '''
        Update .cluster.clustered share from opts
        '''
        self.clustered.update(value=self.opts.value.get('cluster_mode', False))


class SaltRaetProcessManagerSetup(ioflo.base.deeding.Deed):
    '''
    Set up the process manager object
    '''
    Ioinits = {'proc_mgr': '.salt.usr.proc_mgr'}

    def action(self):
        '''
        Create the process manager
        '''
        self.proc_mgr.value = salt.utils.process.ProcessManager()


class SaltRaetRoadUsherMinionSetup(ioflo.base.deeding.Deed):
    '''
    Set up .ushers which is initial list of masters to bootstrap
    into road

    FloScript:

    do salt raet road usher minion setup at enter

    '''
    Ioinits = odict(
        inode=".salt.road.manor.",
        ushers='ushers',
        opts='.salt.opts')

    def action(self):
        '''
        Assign .ushers by parsing opts
        '''
        masters = 'master'
        port = None
        if self.opts.value.get('cluster_mode', False):
            masters = 'cluster_masters'

        self.ushers.value = daemons.extract_masters(self.opts.value,
                                                    masters=masters,
                                                    port=port)


class SaltRaetRoadUsherMasterSetup(ioflo.base.deeding.Deed):
    '''
    Set up .ushers which is initial list of masters to bootstrap
    into road

    FloScript:

    do salt raet road usher master setup at enter

    '''
    Ioinits = odict(
        inode=".salt.road.manor.",
        ushers='ushers',
        opts='.salt.opts')

    def action(self):
        '''
        Assign .ushers by parsing opts
        '''
        masters = 'cluster_masters'
        port = 'raet_port'

        self.ushers.value = daemons.extract_masters(self.opts.value,
                                                    masters=masters,
                                                    port=port,
                                                    raise_if_empty=False)


class SaltRaetRoadClusterLoadSetup(ioflo.base.deeding.Deed):
    '''
    Sets up cluster.masters for load balancing

    FloScript:

    do salt raet road cluster load setup at enter

    '''
    Ioinits = odict(
        inode='.salt.road.manor.',
        masters={'ipath': 'cluster.masters', 'ival': odict()},
        stack='stack',
        opts='.salt.opts',)

    def action(self, **kwa):
        '''
        Populate loads from masters in stack.remotes
        '''
        if self.opts.value.get('cluster_mode'):
            for remote in list(self.stack.value.remotes.values()):
                if remote.kind == kinds.applKinds.master:
                    self.masters.value[remote.name] = odict(load=0.0, expire=self.store.stamp)


class SaltRaetRoadStackSetup(ioflo.base.deeding.Deed):
    '''
    Initialize and run raet udp stack for Salt
    FloScript:

    do salt raet road stack setup at enter

    '''
    Ioinits = {
            'inode': 'salt.road.manor.',
            'stack': 'stack',
            'opts': '.salt.opts',
            'txmsgs': {'ipath': 'txmsgs',
                       'ival': deque()},
            'rxmsgs': {'ipath': 'rxmsgs',
                       'ival': deque()},
            'local': {'ipath': 'local',
                      'ival': {'main': False,
                               'mutable': False,
                               'uid': None,
                               'role': 'master',
                               'sighex': None,
                               'prihex': None,
                               'bufcnt': 2}},
            }

    def _prepare(self):
        '''
        Assign class defaults
        '''
        RoadStack.Bk = raeting.BodyKind.msgpack.value
        RoadStack.JoinentTimeout = 0.0

    _prepare = postinitio

    def action(self):
        '''
        enter action
        should only run once to setup road stack.
        moved from _prepare so can do clean up before stack is initialized

        do salt raet road stack setup at enter
        '''
        kind = self.opts.value['__role']  # application kind
        if kind not in kinds.APPL_KINDS:
            emsg = ("Invalid application kind = '{0}'.".format(kind))
            log.error(emsg + '\n')
            raise ValueError(emsg)
        role = self.opts.value.get('id', '')
        if not role:
            emsg = ("Missing role required to setup RoadStack.")
            log.error(emsg + "\n")
            raise ValueError(emsg)

        name = "{0}_{1}".format(role, kind)
        main = self.opts.value.get('raet_main', self.local.data.main)
        mutable = self.opts.value.get('raet_mutable', self.local.data.mutable)
        always = self.opts.value.get('open_mode', False)
        mutable = mutable or always  # open_made when True takes precedence
        uid = self.local.data.uid

        if kind == kinds.APPL_KIND_NAMES[kinds.applKinds.caller]:
            ha = (self.opts.value['interface'], self.opts.value['raet_alt_port'])
        else:
            ha = (self.opts.value['interface'], self.opts.value['raet_port'])

        basedirpath = os.path.abspath(os.path.join(self.opts.value['cachedir'], 'raet'))

        txMsgs = self.txmsgs.value
        rxMsgs = self.rxmsgs.value

        keep = salting.SaltKeep(opts=self.opts.value,
                                basedirpath=basedirpath,
                                stackname=name)

        roledata = keep.loadLocalRoleData()
        sighex = roledata['sighex'] or self.local.data.sighex
        prihex = roledata['prihex'] or self.local.data.prihex

        bufcnt = self.opts.value.get('raet_road_bufcnt', self.local.data.bufcnt)

        self.stack.value = RoadStack(store=self.store,
                                     keep=keep,
                                     name=name,
                                     uid=uid,
                                     ha=ha,
                                     role=role,
                                     sigkey=sighex,
                                     prikey=prihex,
                                     main=main,
                                     kind=kinds.APPL_KINDS[kind],
                                     mutable=mutable,
                                     txMsgs=txMsgs,
                                     rxMsgs=rxMsgs,
                                     period=3.0,
                                     offset=0.5,
                                     bufcnt=bufcnt)

        if self.opts.value.get('raet_clear_remotes'):
            for remote in list(self.stack.value.remotes.values()):
                self.stack.value.removeRemote(remote, clear=True)
            self.stack.puid = self.stack.value.Uid  # reset puid


class SaltRaetRoadStackCloser(ioflo.base.deeding.Deed):
    '''
    Closes stack server socket connection
    FloScript:

    do salt raet road stack closer at exit

    '''
    Ioinits = odict(
        inode=".salt.road.manor.",
        stack='stack', )

    def action(self, **kwa):
        '''
        Close udp socket
        '''
        if self.stack.value and isinstance(self.stack.value, RoadStack):
            self.stack.value.server.close()


class SaltRaetRoadStackJoiner(ioflo.base.deeding.Deed):
    '''
    Initiates join transaction with master(s)
    FloScript:

    do salt raet road stack joiner at enter

    assumes that prior the following has been run to setup .masters

    do salt raet road usher minion setup

    '''
    Ioinits = odict(
                    inode=".salt.road.manor.",
                    stack='stack',
                    ushers='ushers',
                    opts='.salt.opts')

<<<<<<< HEAD
=======
    def postinitio(self):
        self.masters = daemons.extract_masters(self.opts.value)
        # self.mha = (self.opts.value['master'], int(self.opts.value['master_port']))

    _prepare = postinitio

>>>>>>> 2117ac80
    def action(self, **kwa):
        '''
        Join with all masters
        '''
        stack = self.stack.value
        if stack and isinstance(stack, RoadStack):
            refresh_masters = (self.opts.value.get('raet_clear_remote_masters',
                                       True) or not stack.remotes)

            refresh_all = (self.opts.value.get('raet_clear_remotes', True) or
                       not stack.remotes)

            if refresh_masters:  # clear all remote masters
                for remote in list(stack.remotes.values()):
                    if remote.kind == kinds.applKinds.master:
                        stack.removeRemote(remote, clear=True)

            if refresh_all:  # clear all remotes
                for remote in list(stack.remotes.values()):
                    stack.removeRemote(remote, clear=True)

            if refresh_all or refresh_masters:
                stack.puid = stack.Uid  # reset puid so reuse same uid each time

                for master in self.ushers.value:
                    mha = master['external']
                    stack.addRemote(RemoteEstate(stack=stack,
                                                 fuid=0,  # vacuous join
                                                 sid=0,  # always 0 for join
                                                 ha=mha,
                                                 kind=kinds.applKinds.master))

            for remote in list(stack.remotes.values()):
                if remote.kind == kinds.applKinds.master:
                    stack.join(uid=remote.uid, timeout=0.0)


class SaltRaetRoadStackJoined(ioflo.base.deeding.Deed):
    '''
    Updates status with .joined of zeroth remote estate (master)
    FloScript:

    do salt raet road stack joined
    go next if joined in .salt.road.manor.status

    '''
    Ioinits = odict(
        inode=".salt.road.manor.",
        stack='stack',
        status=odict(ipath='status', ival=odict(joined=False,
                                                allowed=False,
                                                alived=False,
                                                rejected=False,
                                                idle=False, )))

    def action(self, **kwa):
        '''
        Update .status share
        '''
        stack = self.stack.value
        joined = False
        if stack and isinstance(stack, RoadStack):
            if stack.remotes:
                joined = any([remote.joined for remote in list(stack.remotes.values())
                              if remote.kind == kinds.applKinds.master])
        self.status.update(joined=joined)


class SaltRaetRoadStackRejected(ioflo.base.deeding.Deed):
    '''
    Updates status with rejected of .acceptance of zeroth remote estate (master)
    FloScript:

    do salt raet road stack rejected
    go next if rejected in .salt.road.manor.status

    '''
    Ioinits = odict(
        inode=".salt.road.manor.",
        stack='stack',
        status=odict(ipath='status', ival=odict(joined=False,
                                                allowed=False,
                                                alived=False,
                                                rejected=False,
                                                idle=False, )))

    def action(self, **kwa):
        '''
        Update .status share
        '''
        stack = self.stack.value
        rejected = False
        if stack and isinstance(stack, RoadStack):
            if stack.remotes:
                rejected = all([remote.acceptance == raeting.Acceptance.rejected.value
                                for remote in stack.remotes.values()
                                if remote.kind == kinds.applKinds.master])
            else:  # no remotes so assume rejected
                rejected = True
        self.status.update(rejected=rejected)


class SaltRaetRoadStackAllower(ioflo.base.deeding.Deed):
    '''
    Initiates allow (CurveCP handshake) transaction with master
    FloScript:

    do salt raet road stack allower at enter

    '''
    Ioinits = odict(
        inode=".salt.road.manor.",
        stack='stack', )

    def action(self, **kwa):
        '''
        Receive any udp packets on server socket and put in rxes
        Send any packets in txes
        '''
        stack = self.stack.value
        if stack and isinstance(stack, RoadStack):
            for remote in stack.remotes.values():
                if remote.kind == kinds.applKinds.master:
                    stack.allow(uid=remote.uid, timeout=0.0)


class SaltRaetRoadStackAllowed(ioflo.base.deeding.Deed):
    '''
    Updates status with .allowed of zeroth remote estate (master)
    FloScript:

    do salt raet road stack allowed
    go next if allowed in .salt.road.manor.status

    '''
    Ioinits = odict(
        inode=".salt.road.manor.",
        stack='stack',
        status=odict(ipath='status', ival=odict(joined=False,
                                                allowed=False,
                                                alived=False,
                                                rejected=False,
                                                idle=False, )))

    def action(self, **kwa):
        '''
        Update .status share
        '''
        stack = self.stack.value
        allowed = False
        if stack and isinstance(stack, RoadStack):
            if stack.remotes:
                allowed = any([remote.allowed for remote in list(stack.remotes.values())
                               if remote.kind == kinds.applKinds.master])
        self.status.update(allowed=allowed)


class SaltRaetRoadStackManager(ioflo.base.deeding.Deed):
    '''
    Runs the manage method of RoadStack
    FloScript:
        do salt raet road stack manager

    '''
    Ioinits = odict(
        inode=".salt.road.manor.",
        stack='stack',
        alloweds={'ipath': '.salt.var.presence.alloweds',
                  'ival': odict()},
        aliveds={'ipath': '.salt.var.presence.aliveds',
                 'ival': odict()},
        reapeds={'ipath': '.salt.var.presence.reapeds',
                         'ival': odict()},
        availables={'ipath': '.salt.var.presence.availables',
                    'ival': set()},
        changeds={'ipath': '.salt.var.presence.changeds',
                  'ival': odict(plus=set(), minus=set())},
        event='.salt.event.events',)

    def _fire_events(self):
        stack = self.stack.value
        if self.changeds.data.plus or self.changeds.data.minus:
            # fire presence change event
            data = {'new': list(self.changeds.data.plus),
                    'lost': list(self.changeds.data.minus)}
            tag = tagify('change', 'presence')
            route = {'dst': (None, None, 'event_fire'),
                     'src': (None, stack.local.name, None)}
            msg = {'route': route, 'tag': tag, 'data': data}
            self.event.value.append(msg)
        # fire presence present event
        data = {'present': list(self.aliveds.value)}
        tag = tagify('present', 'presence')
        route = {'dst': (None, None, 'event_fire'),
                 'src': (None, stack.local.name, None)}
        msg = {'route': route, 'tag': tag, 'data': data}
        self.event.value.append(msg)

    def action(self, **kwa):
        '''
        Manage the presence of any remotes

        availables is set of names of alive remotes which are also allowed
        changeds is is share with two fields:
            plus is set of names of newly available remotes
            minus is set of names of newly unavailable remotes
        alloweds is dict of allowed remotes keyed by name
        aliveds is dict of alived remotes keyed by name
        reapeds is dict of reaped remotes keyed by name
        '''
        stack = self.stack.value
        if stack and isinstance(stack, RoadStack):
            stack.manage(cascade=True)
            # make copies
            self.availables.value = set(self.stack.value.availables)
            self.changeds.update(plus=set(self.stack.value.changeds['plus']))
            self.changeds.update(minus=set(self.stack.value.changeds['minus']))
            self.alloweds.value = odict(self.stack.value.alloweds)
            self.aliveds.value = odict(self.stack.value.aliveds)
            self.reapeds.value = odict(self.stack.value.reapeds)

            console.concise(" Manage {0}.\nAvailables: {1}\nChangeds:\nPlus: {2}\n"
                            "Minus: {3}\nAlloweds: {4}\nAliveds: {5}\nReapeds: {6}\n".format(
                    stack.name,
                    self.availables.value,
                    self.changeds.data.plus,
                    self.changeds.data.minus,
                    self.alloweds.value,
                    self.aliveds.value,
                    self.reapeds.value))

            self._fire_events()


class SaltRaetRoadStackPrinter(ioflo.base.deeding.Deed):
    '''
    Prints out messages on rxMsgs queue for associated stack
    FloScript:

    do raet road stack printer

    '''
    Ioinits = odict(
        inode=".salt.road.manor.",
        rxmsgs=odict(ipath='rxmsgs', ival=deque()),)

    def action(self, **kwa):
        '''
        Queue up message
        '''
        rxMsgs = self.rxmsgs.value
        while rxMsgs:
            msg, name = rxMsgs.popleft()
            console.terse("\nReceived....\n{0}\n".format(msg))


class SaltLoadModules(ioflo.base.deeding.Deed):
    '''
    Reload the minion modules
    FloScript:

    do salt load modules at enter

    '''
    Ioinits = {'opts': '.salt.opts',
               'grains': '.salt.grains',
               'utils': '.salt.loader.utils',
               'modules': '.salt.loader.modules',
               'grain_time': '.salt.var.grain_time',
               'module_refresh': '.salt.var.module_refresh',
               'returners': '.salt.loader.returners'}

    def _prepare(self):
        self._load_modules()

    _prepare = postinitio

    def action(self):
        self._load_modules()

    def _load_modules(self):
        '''
        Return the functions and the returners loaded up from the loader
        module
        '''
        if self.grain_time.value is None:
            self.grain_time.value = 0.0
        # if this is a *nix system AND modules_max_memory is set, lets enforce
        # a memory limit on module imports
        # this feature ONLY works on *nix like OSs (resource module doesn't work on windows)
        modules_max_memory = False
        if self.opts.value.get('modules_max_memory', -1) > 0 and HAS_PSUTIL and HAS_RESOURCE:
            log.debug(
                    'modules_max_memory set, enforcing a maximum of {0}'.format(
                        self.opts.value['modules_max_memory'])
                    )
            modules_max_memory = True
            old_mem_limit = resource.getrlimit(resource.RLIMIT_AS)
            rss, vms = psutil.Process(os.getpid()).memory_info()
            mem_limit = rss + vms + self.opts.value['modules_max_memory']
            resource.setrlimit(resource.RLIMIT_AS, (mem_limit, mem_limit))
        elif self.opts.value.get('modules_max_memory', -1) > 0:
            if not HAS_PSUTIL:
                log.error('Unable to enforce modules_max_memory because psutil is missing')
            if not HAS_RESOURCE:
                log.error('Unable to enforce modules_max_memory because resource is missing')

        if time.time() - self.grain_time.value > 300.0 or self.module_refresh.value:
            self.opts.value['grains'] = salt.loader.grains(self.opts.value)
            self.grain_time.value = time.time()
            self.grains.value = self.opts.value['grains']
        self.utils.value = salt.loader.utils(self.opts.value)
        self.modules.value = salt.loader.minion_mods(self.opts.value, utils=self.utils.value)
        self.returners.value = salt.loader.returners(self.opts.value, self.modules.value)

        self.utils.value.clear()
        self.modules.value.clear()
        self.returners.value.clear()

        # we're done, reset the limits!
        if modules_max_memory is True:
            resource.setrlimit(resource.RLIMIT_AS, old_mem_limit)
        self.module_refresh.value = False


class SaltLoadPillar(ioflo.base.deeding.Deed):
    '''
    Load up the initial pillar for the minion

    do salt load pillar
    '''
    Ioinits = {'opts': '.salt.opts',
               'pillar': '.salt.pillar',
               'grains': '.salt.grains',
               'modules': '.salt.loader.modules',
               'pillar_refresh': '.salt.var.pillar_refresh',
               'road_stack': '.salt.road.manor.stack',
               'master_estate_name': '.salt.track.master_estate_name', }

    def action(self):
        '''
        Initial pillar
        '''
        # default master is the first remote that is allowed
        available_masters = [remote for remote in list(self.road_stack.value.remotes.values())
                                               if remote.allowed]
        while not available_masters:
            available_masters = [remote for remote in self.road_stack.value.remotes.values()
                                                           if remote.allowed]
            time.sleep(0.1)

        random_master = self.opts.value.get('random_master')
        if random_master:
            master = available_masters[random.randint(0, len(available_masters) - 1)]
        else:
            master = available_masters[0]

        self.master_estate_name.value = master.name

        route = {'src': (self.road_stack.value.local.name, None, None),
                 'dst': (master.name, None, 'remote_cmd')}
        load = {'id': self.opts.value['id'],
                'grains': self.grains.value,
                'saltenv': self.opts.value['environment'],
                'ver': '2',
                'cmd': '_pillar'}
        self.road_stack.value.transmit({'route': route, 'load': load},
                                       uid=master.uid)
        self.road_stack.value.serviceAll()
        while True:
            time.sleep(0.1)
            while self.road_stack.value.rxMsgs:
                msg, sender = self.road_stack.value.rxMsgs.popleft()
                self.pillar.value = msg.get('return', {})
                if self.pillar.value is None:
                    continue
                self.opts.value['pillar'] = self.pillar.value
                self.pillar_refresh.value = False
                return
            self.road_stack.value.serviceAll()


class SaltSchedule(ioflo.base.deeding.Deed):
    '''
    Evaluates the schedule
    FloScript:

    do salt schedule

    '''
    Ioinits = {'opts': '.salt.opts',
               'grains': '.salt.grains',
               'utils': '.salt.loader.utils',
               'modules': '.salt.loader.modules',
               'returners': '.salt.loader.returners'}

    def _prepare(self):
        '''
        Map opts and make the schedule object
        '''
        self.utils.value = salt.loader.utils(self.opts.value)
        self.modules.value = salt.loader.minion_mods(self.opts.value, utils=self.utils.value)
        self.returners.value = salt.loader.returners(self.opts.value, self.modules.value)
        self.schedule = salt.utils.schedule.Schedule(
                self.opts.value,
                self.modules.value,
                self.returners.value)

    _prepare = postinitio

    def action(self):
        '''
        Eval the schedule
        '''
        self.schedule.eval()


class SaltRaetManorLaneSetup(ioflo.base.deeding.Deed):
    '''
    Only intended to be called once at the top of the manor house
    Sets up the LaneStack for the main yard
    FloScript:

    do salt raet manor lane setup at enter

    '''
    Ioinits = {'opts': '.salt.opts',
               'event_yards': '.salt.event.yards',
               'local_cmd': '.salt.var.local_cmd',
               'remote_cmd': '.salt.var.remote_cmd',
               'publish': '.salt.var.publish',
               'fun': '.salt.var.fun',
               'worker_verify': '.salt.var.worker_verify',
               'event': '.salt.event.events',
               'event_req': '.salt.event.event_req',
               'presence_req': '.salt.presence.event_req',
               'stats_req': '.salt.stats.event_req',
               'workers': '.salt.track.workers',
               'inode': '.salt.lane.manor.',
               'stack': 'stack',
               'local': {'ipath': 'local',
                          'ival': {'lanename': 'master',
                                   'bufcnt': 100}},
            }

    def _prepare(self):
        '''
        Set up required objects and queues
        '''
        pass

    _prepare = postinitio

    def action(self):
        '''
        Run once at enter
        '''
        kind = self.opts.value['__role']
        if kind not in kinds.APPL_KINDS:
            emsg = ("Invalid application kind = '{0}' for manor lane.".format(kind))
            log.error(emsg + "\n")
            raise ValueError(emsg)

        if kind in [kinds.APPL_KIND_NAMES[kinds.applKinds.master],
                    kinds.APPL_KIND_NAMES[kinds.applKinds.syndic]]:
            lanename = 'master'
        elif kind in [kinds.APPL_KIND_NAMES[kinds.applKinds.minion],
                      kinds.APPL_KIND_NAMES[kinds.applKinds.caller], ]:
            role = self.opts.value.get('id', '')
            if not role:
                emsg = ("Missing role required to setup manor Lane.")
                log.error(emsg + "\n")
                raise ValueError(emsg)
            lanename = "{0}_{1}".format(role, kind)
        else:
            emsg = ("Unsupported application kind = '{0}' for manor Lane.".format(kind))
            log.error(emsg + '\n')
            raise ValueError(emsg)

        bufcnt = self.opts.value.get('raet_lane_bufcnt', self.local.data.bufcnt)

        name = 'manor'
        self.stack.value = LaneStack(
                                    name=name,
                                    lanename=lanename,
                                    sockdirpath=self.opts.value['sock_dir'],
                                    bufcnt=bufcnt)
        self.stack.value.Pk = raeting.PackKind.pack.value
        self.event_yards.value = set()
        self.local_cmd.value = deque()
        self.remote_cmd.value = deque()
        self.fun.value = deque()
        self.event.value = deque()
        self.event_req.value = deque()
        self.presence_req.value = deque()
        self.stats_req.value = deque()
        self.publish.value = deque()
        self.worker_verify.value = salt.utils.rand_string()
        if self.opts.value.get('worker_threads'):
            worker_seed = []
            for index in range(self.opts.value['worker_threads']):
                worker_seed.append('worker{0}'.format(index + 1))
            self.workers.value = itertools.cycle(worker_seed)


class SaltRaetLaneStackCloser(ioflo.base.deeding.Deed):  # pylint: disable=W0232
    '''
    Closes lane stack server socket connection
    FloScript:

    do raet lane stack closer at exit

    '''
    Ioinits = odict(
        inode=".salt.lane.manor",
        stack='stack',)

    def action(self, **kwa):
        '''
        Close uxd socket
        '''
        if self.stack.value and isinstance(self.stack.value, LaneStack):
            self.stack.value.server.close()


class SaltRaetRoadStackService(ioflo.base.deeding.Deed):
    '''
    Process the udp traffic
    FloScript:

    do rx

    '''
    Ioinits = {
               'road_stack': '.salt.road.manor.stack',
               }

    def action(self):
        '''
        Process inboud queues
        '''
        self.road_stack.value.serviceAll()


class SaltRaetRoadStackServiceRx(ioflo.base.deeding.Deed):
    '''
    Process the inbound Road traffic
    FloScript:

    do salt raet road stack service rx

    '''
    Ioinits = {
               'road_stack': '.salt.road.manor.stack',
               }

    def action(self):
        '''
        Process inboud queues
        '''
        self.road_stack.value.serviceAllRx()


class SaltRaetRoadStackServiceTx(ioflo.base.deeding.Deed):
    '''
    Process the outbound Road traffic
    FloScript:

    do salt raet road stack service tx

    '''
    # Yes, this class is identical to RX, this is because we still need to
    # separate out rx and tx in raet itself
    Ioinits = {
               'road_stack': '.salt.road.manor.stack',
               }

    def action(self):
        '''
        Process inbound queues
        '''
        self.road_stack.value.serviceAllTx()


class SaltRaetLaneStackServiceRx(ioflo.base.deeding.Deed):
    '''
    Process the inbound Lane traffic
    FloScript:

    do salt raet lane stack service rx

    '''
    Ioinits = {
               'lane_stack': '.salt.lane.manor.stack',
               }

    def action(self):
        '''
        Process inboud queues
        '''
        self.lane_stack.value.serviceAllRx()


class SaltRaetLaneStackServiceTx(ioflo.base.deeding.Deed):
    '''
    Process the outbound Lane traffic
    FloScript:

    do salt raet lane stack service tx

    '''
    # Yes, this class is identical to RX, this is because we still need to
    # separate out rx and tx in raet itself
    Ioinits = {
               'lane_stack': '.salt.lane.manor.stack',
               }

    def action(self):
        '''
        Process outbound queues
        '''
        self.lane_stack.value.serviceAllTx()


class SaltRaetRouter(ioflo.base.deeding.Deed):
    '''
    Routes the communication in and out of Road and Lane connections

    This is a base class

    '''
    Ioinits = {'opts': '.salt.opts',
               'local_cmd': '.salt.var.local_cmd',
               'remote_cmd': '.salt.var.remote_cmd',
               'publish': '.salt.var.publish',
               'fun': '.salt.var.fun',
               'event': '.salt.event.events',
               'event_req': '.salt.event.event_req',  # deque
               'presence_req': '.salt.presence.event_req',  # deque
               'stats_req': '.salt.stats.event_req',  # deque
               'availables': '.salt.var.presence.availables',  # set()
               'workers': '.salt.track.workers',
               'worker_verify': '.salt.var.worker_verify',
               'lane_stack': '.salt.lane.manor.stack',
               'road_stack': '.salt.road.manor.stack',
               'master_estate_name': '.salt.track.master_estate_name',
               'laters': {'ipath': '.salt.lane.manor.laters',  # requeuing when not yet routable
                          'ival': deque()}}

    def _process_road_rxmsg(self, msg, sender):
        '''
        Send to the right queue
        msg is the message body dict
        sender is the unique name of the remote estate that sent the message
        '''
        pass

    def _process_lane_rxmsg(self, msg, sender):
        '''
        Send uxd messages tot he right queue or forward them to the correct
        yard etc.

        msg is message body dict
        sender is unique name  of remote that sent the message
        '''
        pass

    def _get_master_estate_name(self, clustered=False):
        '''
        Assign and return the name of the estate for the default master or empty if none
        If the default master is no longer available then selects one of the available
        masters

        If clustered is True then use load balancing algorithm to select master
        '''
        opts = self.opts.value
        master = self.road_stack.value.nameRemotes.get(self.master_estate_name.value)
        if not master or not master.alived:  # select a different master
            available_masters = [remote for remote in
                                 six.Iterator(self.road_stack.value.remotes)
                                                       if remote.alived]
            if available_masters:
                random_master = opts.get('random_master')
                if random_master:
                    master = available_masters[random.randint(0, len(available_masters) - 1)]
                else:
                    master = available_masters[0]
            else:
                master = None

        self.master_estate_name.value = master.name if master else ''

        return self.master_estate_name.value

    def _availablize(self, minions):
        '''
        Return set that is intersection of associated minion estates for
        roles in minions and the set of available minion estates.
        '''
        suffix = '_{0}'.format(kinds.APPL_KIND_NAMES[kinds.applKinds.minion])
        return list(set(minions) &
                    set((name.rstrip(suffix) for name in self.availables.value)))

    def action(self):
        '''
        Process the messages!
        '''
        while self.road_stack.value.rxMsgs:
            msg, sender = self.road_stack.value.rxMsgs.popleft()
            self._process_road_rxmsg(msg=msg, sender=sender)
        while self.laters.value:  # process requeued LaneMsgs
            msg, sender = self.laters.value.popleft()
            self.lane_stack.value.rxMsgs.append((msg, sender))
        while self.lane_stack.value.rxMsgs:
            msg, sender = self.lane_stack.value.rxMsgs.popleft()
            self._process_lane_rxmsg(msg=msg, sender=sender)


class SaltRaetRouterMaster(SaltRaetRouter):
    '''
    Routes the communication in and out of Road and Lane connections
    Specific to Master

    do salt raet router master

    '''
    def _process_road_rxmsg(self, msg, sender):
        '''
        Send to the right queue
        msg is the message body dict
        sender is the unique name of the remote estate that sent the message
        '''
        try:
            s_estate, s_yard, s_share = msg['route']['src']
            d_estate, d_yard, d_share = msg['route']['dst']
        except (ValueError, IndexError):
            log.error('Received invalid message: {0}'.format(msg))
            return

        if s_estate is None:  # drop
            return

        log.debug("**** Road Router rxMsg **** id={0} estate={1} yard={2}\n"
                  "   msg= {3}\n".format(
                      self.opts.value['id'],
                      self.road_stack.value.local.name,
                      self.lane_stack.value.local.name,
                      msg))

        if d_estate is not None and d_estate != self.road_stack.value.local.name:
            log.error(
                'Road Router Received message for wrong estate: {0}'.format(d_estate))
            return

        if d_yard is not None:
            # Meant for another yard, send it off!
            if d_yard in self.lane_stack.value.nameRemotes:
                self.lane_stack.value.transmit(msg,
                                               self.lane_stack.value.nameRemotes[d_yard].uid)
            return
        if d_share is None:
            # No queue destination!
            log.error('Received message without share: {0}'.format(msg))
            return
        elif d_share == 'event_fire':  # rebroadcast events from other masters
            self.event.value.append(msg)
            #log.debug("\n**** Event Fire \n {0}\n".format(msg))
            return
        elif d_share == 'local_cmd':
            # Refuse local commands over the wire
            log.error('Received local command remotely! Ignoring: {0}'.format(msg))
            return
        elif d_share == 'remote_cmd':
            # Send it to a remote worker
            if 'load' in msg:
                role = self.road_stack.value.nameRemotes[sender].role
                msg['load']['id'] = role  # sender # should this be role XXXX
                self.lane_stack.value.transmit(msg,
                                               self.lane_stack.value.fetchUidByName(next(self.workers.value)))

    def _process_lane_rxmsg(self, msg, sender):
        '''
        Send uxd messages tot he right queue or forward them to the correct
        yard etc.

        msg is message body dict
        sender is unique name  of remote that sent the message
        '''
        try:
            s_estate, s_yard, s_share = msg['route']['src']
            d_estate, d_yard, d_share = msg['route']['dst']
        except (ValueError, IndexError):
            log.error('Lane Router Received invalid message: {0}'.format(msg))
            return

        if s_yard is None:
            return  # drop message

        if s_estate is None:  # substitute local estate
            s_estate = self.road_stack.value.local.name
            msg['route']['src'] = (s_estate, s_yard, s_share)

        log.debug("**** Lane Router rxMsg **** id={0} estate={1} yard={2}\n"
                  "   msg={3}\n".format(
                      self.opts.value['id'],
                      self.road_stack.value.local.name,
                      self.lane_stack.value.local.name,
                      msg))

        if d_estate is None:
            pass
        elif d_estate != self.road_stack.value.local.name:
            # Forward to the correct estate
            if d_estate in self.road_stack.value.nameRemotes:
                self.road_stack.value.message(msg,
                                              self.road_stack.value.nameRemotes[d_estate].uid)
            return

        if d_share == 'pub_ret':
            # only publish to available minions
            msg['return']['ret']['minions'] = self._availablize(msg['return']['ret']['minions'])
            if msg.get('__worker_verify') == self.worker_verify.value:
                self.publish.value.append(msg)

        if d_yard is None:
            pass
        elif d_yard != self.lane_stack.value.local.name:
            # Meant for another yard, send it off!
            if d_yard in self.lane_stack.value.nameRemotes:
                self.lane_stack.value.transmit(msg,
                                               self.lane_stack.value.nameRemotes[d_yard].uid)
            return
        if d_share is None:
            # No queue destination!
            log.error('Lane Router Received message without share: {0}'.format(msg))
            return
        elif d_share == 'local_cmd':
            self.lane_stack.value.transmit(msg,
                                           self.lane_stack.value.fetchUidByName(next(self.workers.value)))
        elif d_share == 'event_req':
            self.event_req.value.append(msg)
            #log.debug("\n**** Event Subscribe \n {0}\n".format(msg))
        elif d_share == 'event_fire':
            self.event.value.append(msg)
            #log.debug("\n**** Event Fire \n {0}\n".format(msg))
        elif d_share == 'presence_req':
            self.presence_req.value.append(msg)
            #log.debug("\n**** Presence Request \n {0}\n".format(msg))
        elif d_share == 'stats_req':
            self.stats_req.value.append(msg)
            #log.debug("\n**** Stats Request \n {0}\n".format(msg))


class SaltRaetRouterMinion(SaltRaetRouter):
    '''
    Routes the communication in and out of Road and Lane connections
    Specific to Minions

    do salt raet router minion

    '''
    def _process_road_rxmsg(self, msg, sender):
        '''
        Send to the right queue
        msg is the message body dict
        sender is the unique name of the remote estate that sent the message
        '''
        try:
            s_estate, s_yard, s_share = msg['route']['src']
            d_estate, d_yard, d_share = msg['route']['dst']
        except (ValueError, IndexError):
            log.error('Received invalid message: {0}'.format(msg))
            return

        if s_estate is None:  # drop
            return

        log.debug("**** Road Router rxMsg **** id={0} estate={1} yard={2}\n"
                  "   msg= {3}\n".format(
                      self.opts.value['id'],
                      self.road_stack.value.local.name,
                      self.lane_stack.value.local.name,
                      msg))

        if d_estate is not None and d_estate != self.road_stack.value.local.name:
            log.error(
                'Road Router Received message for wrong estate: {0}'.format(d_estate))
            return

        if d_yard is not None:
            # Meant for another yard, send it off!
            if d_yard in self.lane_stack.value.nameRemotes:
                self.lane_stack.value.transmit(msg,
                                               self.lane_stack.value.nameRemotes[d_yard].uid)
                return
            return
        if d_share is None:
            # No queue destination!
            log.error('Received message without share: {0}'.format(msg))
            return

        elif d_share == 'fun':
            if self.road_stack.value.kind == kinds.applKinds.minion:
                self.fun.value.append(msg)
        elif d_share == 'stats_req':
            self.stats_req.value.append(msg)
            #log.debug("\n**** Stats Request \n {0}\n".format(msg))

    def _process_lane_rxmsg(self, msg, sender):
        '''
        Send uxd messages tot he right queue or forward them to the correct
        yard etc.

        msg is message body dict
        sender is unique name  of remote that sent the message
        '''
        try:
            s_estate, s_yard, s_share = msg['route']['src']
            d_estate, d_yard, d_share = msg['route']['dst']
        except (ValueError, IndexError):
            log.error('Lane Router Received invalid message: {0}'.format(msg))
            return

        if s_yard is None:
            return  # drop message

        if s_estate is None:  # substitute local estate
            s_estate = self.road_stack.value.local.name
            msg['route']['src'] = (s_estate, s_yard, s_share)

        log.debug("**** Lane Router rxMsg **** id={0} estate={1} yard={2}\n"
                  "   msg={3}\n".format(
                      self.opts.value['id'],
                      self.road_stack.value.local.name,
                      self.lane_stack.value.local.name,
                      msg))

        if d_estate is None:
            pass
        elif d_estate != self.road_stack.value.local.name:
            # Forward to the correct estate
            if d_estate in self.road_stack.value.nameRemotes:
                self.road_stack.value.message(msg,
                                              self.road_stack.value.nameRemotes[d_estate].uid)
            return

        if d_yard is None:
            pass
        elif d_yard != self.lane_stack.value.local.name:
            # Meant for another yard, send it off!
            if d_yard in self.lane_stack.value.nameRemotes:
                self.lane_stack.value.transmit(msg,
                                               self.lane_stack.value.nameRemotes[d_yard].uid)
                return
            return
        if d_share is None:
            # No queue destination!
            log.error('Lane Router Received message without share: {0}'.format(msg))
            return

        elif d_share == 'event_req':
            self.event_req.value.append(msg)
            #log.debug("\n**** Event Subscribe \n {0}\n".format(msg))
        elif d_share == 'event_fire':
            self.event.value.append(msg)
            #log.debug("\n**** Event Fire \n {0}\n".format(msg))

        elif d_share == 'remote_cmd':  # assume  minion to master or salt-call
            if not self.road_stack.value.remotes:
                log.error("**** Lane Router: Missing joined master. Unable to route "
                          "remote_cmd. Requeuing".format())
                self.laters.value.append((msg, sender))
                return
            d_estate = self._get_master_estate_name(clustered=self.opts.get('cluster_mode', False))
            if not d_estate:
                log.error("**** Lane Router: No available destination estate for 'remote_cmd'."
                          "Unable to route. Requeuing".format())
                self.laters.value.append((msg, sender))
                return
            msg['route']['dst'] = (d_estate, d_yard, d_share)
            log.debug("**** Lane Router: Missing destination estate for 'remote_cmd'. "
                      "Using default route={0}.".format(msg['route']['dst']))
            self.road_stack.value.message(msg,
                                          self.road_stack.value.nameRemotes[d_estate].uid)

    def _get_master_estate_name(self, clustered=False):
        '''
        Assign and return the name of the estate for the default master or empty if none
        If the default master is no longer available then selects one of the available
        masters
        '''
        opts = self.opts.value
        master = self.road_stack.value.nameRemotes.get(self.master_estate_name.value)
        if not master or not master.alived:  # select a different master
            available_masters = [remote for remote in
                                 list(self.road_stack.value.remotes.values())
                                                       if remote.alived]
            if available_masters:
                random_master = opts.get('random_master')
                if random_master:
                    master = available_masters[random.randint(0, len(available_masters) - 1)]
                else:
                    master = available_masters[0]
            else:
                master = None

        self.master_estate_name.value = master.name if master else ''

        return self.master_estate_name.value

    def _availablize(self, minions):
        '''
        Return set that is intersection of associated minion estates for
        roles in minions and the set of available minion estates.
        '''
        suffix = '_{0}'.format(kinds.APPL_KIND_NAMES[kinds.applKinds.minion])
        return list(set(minions) &
                    set((name.rstrip(suffix) for name in self.availables.value)))


class SaltRaetEventer(ioflo.base.deeding.Deed):
    '''
    Fire events!
    FloScript:

    do salt raet eventer

    '''
    Ioinits = {'opts': '.salt.opts',
               'event_yards': '.salt.event.yards',
               'event': '.salt.event.events',
               'event_req': '.salt.event.event_req',
               'module_refresh': '.salt.var.module_refresh',
               'pillar_refresh': '.salt.var.pillar_refresh',
               'lane_stack': '.salt.lane.manor.stack',
               'road_stack': '.salt.road.manor.stack',
               'availables': '.salt.var.presence.availables', }

    def _register_event_yard(self, msg):
        '''
        register an incoming event request with the requesting yard id
        '''
        self.event_yards.value.add(msg['route']['src'][1])

    def _forward_event(self, msg):
        '''
        Forward an event message to all subscribed yards
        Event message has a route
        '''
        rm_ = []
        if msg.get('tag') == 'pillar_refresh':
            self.pillar_refresh.value = True
        if msg.get('tag') == 'module_refresh':
            self.module_refresh.value = True
        for y_name in self.event_yards.value:
            if y_name not in self.lane_stack.value.nameRemotes:  # subscriber not a remote
                rm_.append(y_name)
                continue  # drop msg don't publish
            self.lane_stack.value.transmit(msg,
                    self.lane_stack.value.fetchUidByName(y_name))
            self.lane_stack.value.serviceAll()
        for y_name in rm_:  # remove missing subscribers
            self.event_yards.value.remove(y_name)

    def action(self):
        '''
        Register event requests
        Iterate over the registered event yards and fire!
        '''
        while self.event_req.value:  # event subscription requests are msg with routes
            self._register_event_yard(
                    self.event_req.value.popleft()
                    )

        while self.event.value:  # events are msgs with routes
            self._forward_event(
                    self.event.value.popleft()
                    )


class SaltRaetEventerMaster(SaltRaetEventer):
    '''
    Fire events!
    FloScript:

    do salt raet eventer master

    '''
    def _forward_event(self, msg):
        '''
        Forward an event message to all subscribed yards
        Event message has a route
        Also rebroadcast to all masters in cluster
        '''
        super(SaltRaetEventerMaster, self)._forward_event(msg)
        if self.opts.value.get('cluster_mode'):
            if msg.get('origin') is None:
                masters = (self.availables.value &
                           set((remote.name for remote in list(self.road_stack.value.remotes.values())
                                if remote.kind == kinds.applKinds.master)))
                for name in masters:
                    remote = self.road_stack.value.nameRemotes[name]
                    msg['origin'] = self.road_stack.value.name
                    s_estate, s_yard, s_share = msg['route']['src']
                    msg['route']['src'] = (self.road_stack.value.name, s_yard, s_share)
                    msg['route']['dst'] = (remote.name, None, 'event_fire')
                    self.road_stack.value.message(msg, remote.uid)


class SaltRaetPresenter(ioflo.base.deeding.Deed):
    '''
    Fire presence events!
    FloScript:

    do salt raet presenter

    '''
    Ioinits = {'opts': '.salt.opts',
               'presence_req': '.salt.presence.event_req',
               'lane_stack': '.salt.lane.manor.stack',
               'alloweds': '.salt.var.presence.alloweds',  # odict
               'aliveds': '.salt.var.presence.aliveds',  # odict
               'reapeds': '.salt.var.presence.reapeds',  # odict
               'availables': '.salt.var.presence.availables',  # set
              }

    def _send_presence(self, msg):
        '''
        Forward an presence message to all subscribed yards
        Presence message has a route
        '''
        y_name = msg['route']['src'][1]
        if y_name not in self.lane_stack.value.nameRemotes:  # subscriber not a remote
            pass  # drop msg don't answer
        else:
            if 'data' in msg and 'state' in msg['data']:
                state = msg['data']['state']
            else:
                state = None

            # create answer message
            if state in [None, 'available', 'present']:
                present = odict()
                for name in self.availables.value:
                    minion = self.aliveds.value.get(name, None)
                    present[name] = minion.ha[0] if minion else None
                data = {'present': present}
            else:
                # TODO: update to really return joineds
                states = {'joined': self.alloweds,
                          'allowed': self.alloweds,
                          'alived': self.aliveds,
                          'reaped': self.reapeds}
                try:
                    minions = states[state].value
                except KeyError:
                    # error: wrong/unknown state requested
                    log.error('Lane Router Received invalid message: {0}'.format(msg))
                    return

                result = odict()
                for name in minions:
                    result[name] = minions[name].ha[0]
                data = {state: result}

            tag = tagify('present', 'presence')
            route = {'dst': (None, None, 'event_fire'),
                     'src': (None, self.lane_stack.value.local.name, None)}
            msg = {'route': route, 'tag': tag, 'data': data}
            self.lane_stack.value.transmit(msg,
                                           self.lane_stack.value.fetchUidByName(y_name))
            self.lane_stack.value.serviceAll()

    def action(self):
        '''
        Register presence requests
        Iterate over the registered presence yards and fire!
        '''
        while self.presence_req.value:  # presence are msgs with routes
            self._send_presence(
                self.presence_req.value.popleft()
            )


class SaltRaetStatsEventer(ioflo.base.deeding.Deed):
    '''
    Fire stats events
    FloScript:

    do salt raet state eventer

    '''
    Ioinits = {'opts': '.salt.opts',
               'stats_req': '.salt.stats.event_req',
               'lane_stack': '.salt.lane.manor.stack',
               'road_stack': '.salt.road.manor.stack',
    }

    def _send_stats(self, msg):
        '''
        Forward a stats message to all subscribed yards
        Stats message has a route
        '''
        pass

    def _get_stats(self, tag):
        if tag == tagify('road', 'stats'):
            return self.road_stack.value.stats
        elif tag == tagify('lane', 'stats'):
            return self.lane_stack.value.stats
        else:
            log.error('Missing or invalid tag: {0}'.format(tag))
            return None

    def action(self):
        '''
        Iterate over the registered stats requests and fire!
        '''
        while self.stats_req.value:  # stats are msgs with routes
            self._send_stats(
                self.stats_req.value.popleft()
            )


class SaltRaetStatsEventerMaster(SaltRaetStatsEventer):

    def _send_stats(self, msg):
        '''
        Forward a stats message to all subscribed yards
        Stats message has a route
        '''
        y_name = msg['route']['src'][1]
        if y_name not in self.lane_stack.value.nameRemotes:  # subscriber not a remote
            return  # drop msg don't answer

        stats = self._get_stats(msg.get('tag'))
        if stats is None:
            return

        route = {'dst': (None, None, 'event_fire'),
                 'src': (None, self.lane_stack.value.local.name, None)}
        repl = {'route': route, 'tag': msg.get('tag'), 'data': stats}
        self.lane_stack.value.transmit(repl,
                                       self.lane_stack.value.fetchUidByName(y_name))
        self.lane_stack.value.serviceAll()


class SaltRaetStatsEventerMinion(SaltRaetStatsEventer):

    def _send_stats(self, msg):
        '''
        Forward a stats message to all subscribed yards
        Stats message has a route
        '''
        s_estate, s_yard, s_share = msg['route']['src']
        if s_estate not in self.road_stack.value.nameRemotes:  # subscriber not a remote
            return  # drop msg don't answer

        stats = self._get_stats(msg.get('tag'))
        if stats is None:
            return

        route = {'dst': (s_estate, s_yard, 'event_fire'),
                 'src': (self.road_stack.value.name, self.lane_stack.value.name, None)}
        repl = {'route': route, 'tag': msg.get('tag'), 'data': stats}
        self.road_stack.value.transmit(repl,
                                       self.road_stack.value.fetchUidByName(s_estate))
        self.road_stack.value.serviceAll()


class SaltRaetPublisher(ioflo.base.deeding.Deed):
    '''
    Publish to the minions
    FloScript:

    do salt raet publisher

    '''
    Ioinits = {'opts': '.salt.opts',
               'publish': '.salt.var.publish',
               'stack': '.salt.road.manor.stack',
               'availables': '.salt.var.presence.availables',
            }

    def _publish(self, pub_msg):
        '''
        Publish the message out to the targeted minions
        '''
        stack = self.stack.value
        pub_data = pub_msg['return']
        # only publish to available minions by intersecting sets

        minions = (self.availables.value &
                   set((remote.name for remote in list(stack.remotes.values())
                            if remote.kind in [kinds.applKinds.minion,
                                               kinds.applKinds.syndic])))
        for minion in minions:
            uid = self.stack.value.fetchUidByName(minion)
            if uid:
                route = {
                        'dst': (minion, None, 'fun'),
                        'src': (self.stack.value.local.name, None, None)}
                msg = {'route': route, 'pub': pub_data['pub']}
                self.stack.value.message(msg, uid)

    def action(self):
        '''
        Pop the publish queue and publish the requests!
        '''
        while self.publish.value:
            self._publish(
                    self.publish.value.popleft()
                    )


class SaltRaetSetupEngines(ioflo.base.deeding.Deed):
    '''
    Start the engines!
    '''
    Ioinits = {'opts': '.salt.opts',
               'proc_mgr': '.salt.usr.proc_mgr'}

    def action(self):
        '''
        Only call once, this will start the engine processes
        '''
        salt.engines.start_engines(self.opts.value, self.proc_mgr.value)


class SaltRaetSetupBeacon(ioflo.base.deeding.Deed):
    '''
    Create the Beacon subsystem
    '''
    Ioinits = {'opts': '.salt.opts',
               'beacon': '.salt.beacon',
               'modules': '.salt.loader.modules'}

    def action(self):
        '''
        Run the beacons
        '''
        self.beacon.value = salt.beacons.Beacon(
                self.opts.value,
                self.modules.value)


class SaltRaetBeacon(ioflo.base.deeding.Deed):
    '''
    Run the beacons
    '''
    Ioinits = {'opts': '.salt.opts',
               'modules': '.salt.loader.modules',
               'master_events': '.salt.var.master_events',
               'event': '.salt.event.events',
               'beacon': '.salt.beacon'}

    def action(self):
        '''
        Run the beacons
        '''
        if 'config.merge' in self.modules.value:
            b_conf = self.modules.value['config.merge']('beacons')
            if b_conf:
                try:
                    events = self.beacon.value.process(b_conf)
                    self.master_events.value.extend(events)
                    self.event.value.extend(events)
                except Exception:
                    log.error('Error in the beacon system: ', exc_info=True)
        return []


class SaltRaetMasterEvents(ioflo.base.deeding.Deed):
    '''
    Take the events off the master event que and send them to the master to
    be fired
    '''
    Ioinits = {'opts': '.salt.opts',
               'road_stack': '.salt.road.manor.stack',
               'master_events': '.salt.var.master_events'}

    def _prepare(self):
        self.master_events.value = deque()

    _prepare = postinitio

    def action(self):
        if not self.master_events.value:
            return
        events = []
        for master in self.road_stack.value.remotes:
            master_uid = master
        while self.master_events.value:
            events.append(self.master_events.value.popleft())
        route = {'src': (self.road_stack.value.local.name, None, None),
                 'dst': (next(list(self.road_stack.value.remotes.values())).name, None, 'remote_cmd')}
        load = {'id': self.opts.value['id'],
                'events': events,
                'cmd': '_minion_event'}
        self.road_stack.value.transmit({'route': route, 'load': load},
                                       uid=master_uid)


class SaltRaetSetupMatcher(ioflo.base.deeding.Deed):
    '''
    Make the matcher object
    '''
    Ioinits = {'opts': '.salt.opts',
               'modules': '.salt.loader.modules',
               'matcher': '.salt.matcher'}

    def action(self):
        self.matcher.value = salt.minion.Matcher(
                self.opts.value,
<<<<<<< HEAD
                self.modules.value)
=======
                self.modules.value)


class SaltRaetThreadShellJobber(ioflo.base.deeding.Deed):
    '''
    Execute a jobber via shelling out to salt call

    This bahavior is a fallback option for windows platforms
    and should not be called on any *NIX platform
    '''
    Ioinits = {'opts': '.salt.opts',
               'grains': '.salt.grains',
               'modules': '.salt.modules',
               'fun': '.salt.var.fun',
               'matcher': '.salt.matcher',
               'threads': '.salt.var.threads',
               }

    def postinitio(self):
        self.threads.value = deque()

    _prepare = postinitio

    def action(self):
        '''
        Evaluate the fun options and execute them via salt-call
        '''
        while self.fun.value:
            msg = self.fun.value.popleft()
            data = msg.get('pub')
            match = getattr(
                    self.matcher.value,
                    '{0}_match'.format(
                        data.get('tgt_type', 'glob')
                        )
                    )(data['tgt'])
            if not match:
                continue
            fun = data['fun']
            if fun in self.modules.value:
                func = self.modules.value[fun]
            else:
                continue
            args, kwargs = salt.minion.load_args_and_kwargs(
                func,
                salt.utils.args.parse_input(data['arg']),
                data)
            cmd = ['salt-call',
                   '--out', 'json',
                   '--metadata',
                   '-c', salt.syspaths.CONFIG_DIR]
            if 'return' in data:
                cmd.append('--return')
                cmd.append(data['return'])
            cmd.append(fun)
            for arg in args:
                cmd.append(arg)
            for key in kwargs:
                cmd.append('{0}={1}'.format(key, kwargs[key]))
            self.threads.value.append(threading.Thread(
                    target=self.shell_thread,
                    kwargs={'cmd': cmd}
                ))
            self.threads.value[-1].start()

    def _shell_thread(self, cmd):
        '''
        Execute the jobber via a call to salt call
        '''
        self.modules.value['cmd.run'](cmd, python_shell=False)


class SaltRaetNixJobber(ioflo.base.deeding.Deed):
    '''
    Execute a function call job on a minion on a *nix based system
    FloScript:

    do salt raet nix jobber

    '''
    Ioinits = {'opts_store': '.salt.opts',
               'grains': '.salt.grains',
               'modules': '.salt.loader.modules',
               'returners': '.salt.loader.returners',
               'fun': '.salt.var.fun',
               'matcher': '.salt.matcher',
               'executors': '.salt.track.executors',
               'road_stack': '.salt.road.manor.stack', }

    def postinitio(self):
        '''
        Map opts for convenience
        '''
        self.opts = self.opts_store.value
        self.proc_dir = salt.minion.get_proc_dir(self.opts['cachedir'])
        self.serial = salt.payload.Serial(self.opts)
        self.executors.value = {}

    _prepare = postinitio

    def _setup_jobber_stack(self):
        '''
        Setup and return the LaneStack and Yard used by the jobber yard
        to communicate with the minion manor yard

        '''
        role = self.opts.get('id', '')
        if not role:
            emsg = ("Missing role required to setup Jobber Lane.")
            log.error(emsg + "\n")
            raise ValueError(emsg)

        kind = self.opts['__role']
        if kind not in kinds.APPL_KINDS:
            emsg = ("Invalid application kind = '{0}' for Jobber lane.".format(kind))
            log.error(emsg + "\n")
            raise ValueError(emsg)

        if kind == 'minion':
            lanename = "{0}_{1}".format(role, kind)
        else:
            emsg = ("Unsupported application kind = '{0}' for Jobber Lane.".format(kind))
            log.error(emsg + '\n')
            raise ValueError(emsg)

        sockdirpath = self.opts['sock_dir']
        name = 'jobber' + nacling.uuid(size=18)
        stack = LaneStack(
                name=name,
                lanename=lanename,
                sockdirpath=sockdirpath)

        stack.Pk = raeting.PackKind.pack.value
        # add remote for the manor yard
        stack.addRemote(RemoteYard(stack=stack,
                                   name='manor',
                                   lanename=lanename,
                                   dirpath=sockdirpath))
        console.concise("Created Jobber Stack {0}\n".format(stack.name))
        return stack

    def _return_pub(self, msg, ret, stack):
        '''
        Send the return data back via the uxd socket
        '''
        route = {'src': (self.road_stack.value.local.name, stack.local.name, 'jid_ret'),
                 'dst': (msg['route']['src'][0], None, 'remote_cmd')}
        mid = self.opts['id']
        ret['cmd'] = '_return'
        ret['id'] = mid
        try:
            oput = self.modules.value[ret['fun']].__outputter__
        except (KeyError, AttributeError, TypeError):
            pass
        else:
            if isinstance(oput, str):
                ret['out'] = oput
        msg = {'route': route, 'load': ret}
        stack.transmit(msg, stack.fetchUidByName('manor'))
        stack.serviceAll()

    def action(self):
        '''
        Pull the queue for functions to execute
        '''
        while self.fun.value:
            msg = self.fun.value.popleft()
            data = msg.get('pub')
            match = getattr(
                    self.matcher.value,
                    '{0}_match'.format(
                        data.get('tgt_type', 'glob')
                        )
                    )(data['tgt'])
            if not match:
                continue
            if 'user' in data:
                log.info(
                        'User {0[user]} Executing command {0[fun]} with jid '
                        '{0[jid]}'.format(data))
            else:
                log.info(
                        'Executing command {0[fun]} with jid {0[jid]}'.format(data)
                        )
            log.debug('Command details {0}'.format(data))

            process = multiprocessing.Process(
                    target=self.proc_run,
                    kwargs={'msg': msg}
                    )
            process.start()
            process.join()

    def proc_run(self, msg):
        '''
        Execute the run in a dedicated process
        '''
        data = msg['pub']
        fn_ = os.path.join(self.proc_dir, data['jid'])
        self.opts['__ex_id'] = data['jid']
        salt.utils.daemonize_if(self.opts)

        salt.transport.jobber_stack = stack = self._setup_jobber_stack()
        # set up return destination from source
        src_estate, src_yard, src_share = msg['route']['src']
        salt.transport.jobber_estate_name = src_estate
        salt.transport.jobber_yard_name = src_yard

        sdata = {'pid': os.getpid()}
        sdata.update(data)
        with salt.utils.fopen(fn_, 'w+') as fp_:
            fp_.write(self.serial.dumps(sdata))
        ret = {'success': False}
        function_name = data['fun']
        if function_name in self.modules.value:
            try:
                func = self.modules.value[data['fun']]
                args, kwargs = salt.minion.load_args_and_kwargs(
                    func,
                    salt.utils.args.parse_input(data['arg']),
                    data)
                sys.modules[func.__module__].__context__['retcode'] = 0
                if self.opts.get('sudo_user', ''):
                    sudo_runas = self.opts.get('sudo_user')
                    if 'sudo.salt_call' in self.modules.value:
                        return_data = self.modules.value['sudo.salt_call'](
                                sudo_runas,
                                data['fun'],
                                *args,
                                **kwargs)
                else:
                    return_data = func(*args, **kwargs)
                if isinstance(return_data, types.GeneratorType):
                    ind = 0
                    iret = {}
                    for single in return_data:
                        if isinstance(single, dict) and isinstance(iret, list):
                            iret.update(single)
                        else:
                            if not iret:
                                iret = []
                            iret.append(single)
                        tag = tagify(
                                [data['jid'], 'prog', self.opts['id'], str(ind)],
                                'job')
                        event_data = {'return': single}
                        self._fire_master(event_data, tag)  # Need to look into this
                        ind += 1
                    ret['return'] = iret
                else:
                    ret['return'] = return_data
                ret['retcode'] = sys.modules[func.__module__].__context__.get(
                    'retcode',
                    0
                )
                ret['success'] = True
            except CommandNotFoundError as exc:
                msg = 'Command required for {0!r} not found'.format(
                    function_name
                )
                log.debug(msg, exc_info=True)
                ret['return'] = '{0}: {1}'.format(msg, exc)
            except CommandExecutionError as exc:
                log.error(
                    'A command in {0!r} had a problem: {1}'.format(
                        function_name,
                        exc
                    ),
                    exc_info_on_loglevel=logging.DEBUG
                )
                ret['return'] = 'ERROR: {0}'.format(exc)
            except SaltInvocationError as exc:
                log.error(
                    'Problem executing {0!r}: {1}'.format(
                        function_name,
                        exc
                    ),
                    exc_info_on_loglevel=logging.DEBUG
                )
                ret['return'] = 'ERROR executing {0!r}: {1}'.format(
                    function_name, exc
                )
            except TypeError as exc:
                msg = ('TypeError encountered executing {0}: {1}. See '
                       'debug log for more info.').format(function_name, exc)
                log.warning(msg, exc_info_on_loglevel=logging.DEBUG)
                ret['return'] = msg
            except Exception:
                msg = 'The minion function caused an exception'
                log.warning(msg, exc_info_on_loglevel=logging.DEBUG)
                ret['return'] = '{0}: {1}'.format(msg, traceback.format_exc())
        else:
            ret['return'] = '{0!r} is not available.'.format(function_name)

        ret['jid'] = data['jid']
        ret['fun'] = data['fun']
        ret['fun_args'] = data['arg']
        self._return_pub(msg, ret, stack)
        if data['ret']:
            ret['id'] = self.opts['id']
            for returner in set(data['ret'].split(',')):
                try:
                    self.returners.value['{0}.returner'.format(
                        returner
                    )](ret)
                except Exception as exc:
                    log.error(
                        'The return failed for job {0} {1}'.format(
                        data['jid'],
                        exc
                        )
                    )
        console.concise("Closing Jobber Stack {0}\n".format(stack.name))
        stack.server.close()
        salt.transport.jobber_stack = None
>>>>>>> 2117ac80
<|MERGE_RESOLUTION|>--- conflicted
+++ resolved
@@ -358,15 +358,8 @@
                     ushers='ushers',
                     opts='.salt.opts')
 
-<<<<<<< HEAD
-=======
-    def postinitio(self):
-        self.masters = daemons.extract_masters(self.opts.value)
-        # self.mha = (self.opts.value['master'], int(self.opts.value['master_port']))
-
     _prepare = postinitio
 
->>>>>>> 2117ac80
     def action(self, **kwa):
         '''
         Join with all masters
@@ -1781,322 +1774,4 @@
     def action(self):
         self.matcher.value = salt.minion.Matcher(
                 self.opts.value,
-<<<<<<< HEAD
-                self.modules.value)
-=======
-                self.modules.value)
-
-
-class SaltRaetThreadShellJobber(ioflo.base.deeding.Deed):
-    '''
-    Execute a jobber via shelling out to salt call
-
-    This bahavior is a fallback option for windows platforms
-    and should not be called on any *NIX platform
-    '''
-    Ioinits = {'opts': '.salt.opts',
-               'grains': '.salt.grains',
-               'modules': '.salt.modules',
-               'fun': '.salt.var.fun',
-               'matcher': '.salt.matcher',
-               'threads': '.salt.var.threads',
-               }
-
-    def postinitio(self):
-        self.threads.value = deque()
-
-    _prepare = postinitio
-
-    def action(self):
-        '''
-        Evaluate the fun options and execute them via salt-call
-        '''
-        while self.fun.value:
-            msg = self.fun.value.popleft()
-            data = msg.get('pub')
-            match = getattr(
-                    self.matcher.value,
-                    '{0}_match'.format(
-                        data.get('tgt_type', 'glob')
-                        )
-                    )(data['tgt'])
-            if not match:
-                continue
-            fun = data['fun']
-            if fun in self.modules.value:
-                func = self.modules.value[fun]
-            else:
-                continue
-            args, kwargs = salt.minion.load_args_and_kwargs(
-                func,
-                salt.utils.args.parse_input(data['arg']),
-                data)
-            cmd = ['salt-call',
-                   '--out', 'json',
-                   '--metadata',
-                   '-c', salt.syspaths.CONFIG_DIR]
-            if 'return' in data:
-                cmd.append('--return')
-                cmd.append(data['return'])
-            cmd.append(fun)
-            for arg in args:
-                cmd.append(arg)
-            for key in kwargs:
-                cmd.append('{0}={1}'.format(key, kwargs[key]))
-            self.threads.value.append(threading.Thread(
-                    target=self.shell_thread,
-                    kwargs={'cmd': cmd}
-                ))
-            self.threads.value[-1].start()
-
-    def _shell_thread(self, cmd):
-        '''
-        Execute the jobber via a call to salt call
-        '''
-        self.modules.value['cmd.run'](cmd, python_shell=False)
-
-
-class SaltRaetNixJobber(ioflo.base.deeding.Deed):
-    '''
-    Execute a function call job on a minion on a *nix based system
-    FloScript:
-
-    do salt raet nix jobber
-
-    '''
-    Ioinits = {'opts_store': '.salt.opts',
-               'grains': '.salt.grains',
-               'modules': '.salt.loader.modules',
-               'returners': '.salt.loader.returners',
-               'fun': '.salt.var.fun',
-               'matcher': '.salt.matcher',
-               'executors': '.salt.track.executors',
-               'road_stack': '.salt.road.manor.stack', }
-
-    def postinitio(self):
-        '''
-        Map opts for convenience
-        '''
-        self.opts = self.opts_store.value
-        self.proc_dir = salt.minion.get_proc_dir(self.opts['cachedir'])
-        self.serial = salt.payload.Serial(self.opts)
-        self.executors.value = {}
-
-    _prepare = postinitio
-
-    def _setup_jobber_stack(self):
-        '''
-        Setup and return the LaneStack and Yard used by the jobber yard
-        to communicate with the minion manor yard
-
-        '''
-        role = self.opts.get('id', '')
-        if not role:
-            emsg = ("Missing role required to setup Jobber Lane.")
-            log.error(emsg + "\n")
-            raise ValueError(emsg)
-
-        kind = self.opts['__role']
-        if kind not in kinds.APPL_KINDS:
-            emsg = ("Invalid application kind = '{0}' for Jobber lane.".format(kind))
-            log.error(emsg + "\n")
-            raise ValueError(emsg)
-
-        if kind == 'minion':
-            lanename = "{0}_{1}".format(role, kind)
-        else:
-            emsg = ("Unsupported application kind = '{0}' for Jobber Lane.".format(kind))
-            log.error(emsg + '\n')
-            raise ValueError(emsg)
-
-        sockdirpath = self.opts['sock_dir']
-        name = 'jobber' + nacling.uuid(size=18)
-        stack = LaneStack(
-                name=name,
-                lanename=lanename,
-                sockdirpath=sockdirpath)
-
-        stack.Pk = raeting.PackKind.pack.value
-        # add remote for the manor yard
-        stack.addRemote(RemoteYard(stack=stack,
-                                   name='manor',
-                                   lanename=lanename,
-                                   dirpath=sockdirpath))
-        console.concise("Created Jobber Stack {0}\n".format(stack.name))
-        return stack
-
-    def _return_pub(self, msg, ret, stack):
-        '''
-        Send the return data back via the uxd socket
-        '''
-        route = {'src': (self.road_stack.value.local.name, stack.local.name, 'jid_ret'),
-                 'dst': (msg['route']['src'][0], None, 'remote_cmd')}
-        mid = self.opts['id']
-        ret['cmd'] = '_return'
-        ret['id'] = mid
-        try:
-            oput = self.modules.value[ret['fun']].__outputter__
-        except (KeyError, AttributeError, TypeError):
-            pass
-        else:
-            if isinstance(oput, str):
-                ret['out'] = oput
-        msg = {'route': route, 'load': ret}
-        stack.transmit(msg, stack.fetchUidByName('manor'))
-        stack.serviceAll()
-
-    def action(self):
-        '''
-        Pull the queue for functions to execute
-        '''
-        while self.fun.value:
-            msg = self.fun.value.popleft()
-            data = msg.get('pub')
-            match = getattr(
-                    self.matcher.value,
-                    '{0}_match'.format(
-                        data.get('tgt_type', 'glob')
-                        )
-                    )(data['tgt'])
-            if not match:
-                continue
-            if 'user' in data:
-                log.info(
-                        'User {0[user]} Executing command {0[fun]} with jid '
-                        '{0[jid]}'.format(data))
-            else:
-                log.info(
-                        'Executing command {0[fun]} with jid {0[jid]}'.format(data)
-                        )
-            log.debug('Command details {0}'.format(data))
-
-            process = multiprocessing.Process(
-                    target=self.proc_run,
-                    kwargs={'msg': msg}
-                    )
-            process.start()
-            process.join()
-
-    def proc_run(self, msg):
-        '''
-        Execute the run in a dedicated process
-        '''
-        data = msg['pub']
-        fn_ = os.path.join(self.proc_dir, data['jid'])
-        self.opts['__ex_id'] = data['jid']
-        salt.utils.daemonize_if(self.opts)
-
-        salt.transport.jobber_stack = stack = self._setup_jobber_stack()
-        # set up return destination from source
-        src_estate, src_yard, src_share = msg['route']['src']
-        salt.transport.jobber_estate_name = src_estate
-        salt.transport.jobber_yard_name = src_yard
-
-        sdata = {'pid': os.getpid()}
-        sdata.update(data)
-        with salt.utils.fopen(fn_, 'w+') as fp_:
-            fp_.write(self.serial.dumps(sdata))
-        ret = {'success': False}
-        function_name = data['fun']
-        if function_name in self.modules.value:
-            try:
-                func = self.modules.value[data['fun']]
-                args, kwargs = salt.minion.load_args_and_kwargs(
-                    func,
-                    salt.utils.args.parse_input(data['arg']),
-                    data)
-                sys.modules[func.__module__].__context__['retcode'] = 0
-                if self.opts.get('sudo_user', ''):
-                    sudo_runas = self.opts.get('sudo_user')
-                    if 'sudo.salt_call' in self.modules.value:
-                        return_data = self.modules.value['sudo.salt_call'](
-                                sudo_runas,
-                                data['fun'],
-                                *args,
-                                **kwargs)
-                else:
-                    return_data = func(*args, **kwargs)
-                if isinstance(return_data, types.GeneratorType):
-                    ind = 0
-                    iret = {}
-                    for single in return_data:
-                        if isinstance(single, dict) and isinstance(iret, list):
-                            iret.update(single)
-                        else:
-                            if not iret:
-                                iret = []
-                            iret.append(single)
-                        tag = tagify(
-                                [data['jid'], 'prog', self.opts['id'], str(ind)],
-                                'job')
-                        event_data = {'return': single}
-                        self._fire_master(event_data, tag)  # Need to look into this
-                        ind += 1
-                    ret['return'] = iret
-                else:
-                    ret['return'] = return_data
-                ret['retcode'] = sys.modules[func.__module__].__context__.get(
-                    'retcode',
-                    0
-                )
-                ret['success'] = True
-            except CommandNotFoundError as exc:
-                msg = 'Command required for {0!r} not found'.format(
-                    function_name
-                )
-                log.debug(msg, exc_info=True)
-                ret['return'] = '{0}: {1}'.format(msg, exc)
-            except CommandExecutionError as exc:
-                log.error(
-                    'A command in {0!r} had a problem: {1}'.format(
-                        function_name,
-                        exc
-                    ),
-                    exc_info_on_loglevel=logging.DEBUG
-                )
-                ret['return'] = 'ERROR: {0}'.format(exc)
-            except SaltInvocationError as exc:
-                log.error(
-                    'Problem executing {0!r}: {1}'.format(
-                        function_name,
-                        exc
-                    ),
-                    exc_info_on_loglevel=logging.DEBUG
-                )
-                ret['return'] = 'ERROR executing {0!r}: {1}'.format(
-                    function_name, exc
-                )
-            except TypeError as exc:
-                msg = ('TypeError encountered executing {0}: {1}. See '
-                       'debug log for more info.').format(function_name, exc)
-                log.warning(msg, exc_info_on_loglevel=logging.DEBUG)
-                ret['return'] = msg
-            except Exception:
-                msg = 'The minion function caused an exception'
-                log.warning(msg, exc_info_on_loglevel=logging.DEBUG)
-                ret['return'] = '{0}: {1}'.format(msg, traceback.format_exc())
-        else:
-            ret['return'] = '{0!r} is not available.'.format(function_name)
-
-        ret['jid'] = data['jid']
-        ret['fun'] = data['fun']
-        ret['fun_args'] = data['arg']
-        self._return_pub(msg, ret, stack)
-        if data['ret']:
-            ret['id'] = self.opts['id']
-            for returner in set(data['ret'].split(',')):
-                try:
-                    self.returners.value['{0}.returner'.format(
-                        returner
-                    )](ret)
-                except Exception as exc:
-                    log.error(
-                        'The return failed for job {0} {1}'.format(
-                        data['jid'],
-                        exc
-                        )
-                    )
-        console.concise("Closing Jobber Stack {0}\n".format(stack.name))
-        stack.server.close()
-        salt.transport.jobber_stack = None
->>>>>>> 2117ac80
+                self.modules.value)