--- conflicted
+++ resolved
@@ -9,11 +9,7 @@
 import errno
 import logging
 import os
-<<<<<<< HEAD
-=======
 import re
-import shlex
->>>>>>> f172a0ee
 from distutils.version import LooseVersion as _LooseVersion
 
 # Import salt libs
