--- conflicted
+++ resolved
@@ -469,38 +469,24 @@
                 for line in fp_:
                     line = line.strip()
                     line_package = line.split()[0]
-                    line_list = _porttree().dbapi.xmatch("match-all", line_package)
-                    if match_list.issubset(line_list):
+                    
+                    found_match = False
+                    if has_wildcard:
+                        found_match = line_package == atom
+                    else:
+                        line_list = _porttree().dbapi.xmatch("match-all", line_package)
+                        found_match = match_list.issubset(line_list)
+    
+                    if found_match:
                         f_tmp = [flag for flag in line.strip().split(' ') if flag][1:]
                         if f_tmp:
                             flags.extend(f_tmp)
                         else:
                             flags.append('~ARCH')
+                    
             return _merge_flags(flags)
         except IOError:
             return []
-<<<<<<< HEAD
-        else:
-            for line in file_handler:
-                line = line.strip()
-                line_package = line.split()[0]
-
-                found_match = False
-                if has_wildcard:
-                    found_match = line_package == atom
-                else:
-                    line_list = _porttree().dbapi.xmatch("match-all", line_package)
-                    found_match = match_list.issubset(line_list)
-
-                if found_match:
-                    f_tmp = [flag for flag in line.strip().split(' ') if flag][1:]
-                    if f_tmp:
-                        flags.extend(f_tmp)
-                    else:
-                        flags.append('~ARCH')
-            return _merge_flags(flags)
-=======
->>>>>>> d9c20c04
 
 
 def has_flag(conf, atom, flag):
@@ -582,29 +568,17 @@
                 for line in fp_:
                     line = line.strip()
                     line_package = line.split()[0]
-                    line_list = _porttree().dbapi.xmatch("match-all", line_package)
-                    if match_list.issubset(line_list):
-                        return True
+                
+                    if has_wildcard:
+                        if line_package == str(atom):
+                            return True
+                    else:
+                        line_list = _porttree().dbapi.xmatch("match-all", line_package)
+                        if match_list.issubset(line_list):
+                            return True
         except IOError:
-<<<<<<< HEAD
-            return False
-        else:
-            for line in file_handler:
-                line = line.strip()
-                line_package = line.split()[0]
-
-                if has_wildcard:
-                    if line_package == str(atom):
-                        return True
-                else:
-                    line_list = _porttree().dbapi.xmatch("match-all", line_package)
-                    if match_list.issubset(line_list):
-                        return True
-            return False
-=======
             pass
         return False
->>>>>>> d9c20c04
 
 
 def get_iuse(cp):
