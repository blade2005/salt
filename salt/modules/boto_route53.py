# -*- coding: utf-8 -*-
'''
Connection module for Amazon Route53

.. versionadded:: 2014.7.0

:configuration: This module accepts explicit route53 credentials but can also
    utilize IAM roles assigned to the instance through Instance Profiles.
    Dynamic credentials are then automatically obtained from AWS API and no
    further configuration is necessary. More Information available at:

    .. code-block:: yaml

        http://docs.aws.amazon.com/AWSEC2/latest/UserGuide/iam-roles-for-amazon-ec2.html

    If IAM roles are not used you need to specify them either in a pillar or
    in the minion's config file:

    .. code-block:: yaml

        route53.keyid: GKTADJGHEIQSXMKKRBJ08H
        route53.key: askdjghsdfjkghWupUjasdflkdfklgjsdfjajkghs

    A region may also be specified in the configuration:

    .. code-block:: yaml

        route53.region: us-east-1

    If a region is not specified, the default is 'universal', which is what the boto_route53
    library expects, rather than None.

    It's also possible to specify key, keyid and region via a profile, either
    as a passed in dict, or as a string to pull from pillars or minion config:

    .. code-block:: yaml

        myprofile:
          keyid: GKTADJGHEIQSXMKKRBJ08H
          key: askdjghsdfjkghWupUjasdflkdfklgjsdfjajkghs
          region: us-east-1

:depends: boto
'''
# keep lint from choking on _get_conn and _cache_id
#pylint: disable=E0602

from __future__ import absolute_import

# Import Python libs
import logging
import time

# Import salt libs
import salt.utils.compat
import salt.utils.versions
import salt.utils.odict as odict
from salt.exceptions import SaltInvocationError
from salt.utils.versions import LooseVersion as _LooseVersion

log = logging.getLogger(__name__)

# Import third party libs
REQUIRED_BOTO_VERSION = '2.35.0'
try:
    #pylint: disable=unused-import
    import boto
    import boto.route53
    from boto.route53.exception import DNSServerError
    #pylint: enable=unused-import
    # create_zone params were changed in boto 2.35+
    if _LooseVersion(boto.__version__) < _LooseVersion(REQUIRED_BOTO_VERSION):
        raise ImportError()
    logging.getLogger('boto').setLevel(logging.CRITICAL)
    HAS_BOTO = True
except ImportError:
    HAS_BOTO = False


def __virtual__():
    '''
    Only load if boto libraries exist.
    '''
    if not HAS_BOTO:
        msg = ('A boto library with version at least {0} was not '
               'found').format(REQUIRED_BOTO_VERSION)
        return (False, msg)
    return True


def __init__(opts):
    salt.utils.compat.pack_dunder(__name__)
    if HAS_BOTO:
        __utils__['boto.assign_funcs'](__name__, 'route53', pack=__salt__)


def _get_split_zone(zone, _conn, private_zone):
    '''
    With boto route53, zones can only be matched by name
    or iterated over in a list.  Since the name will be the
    same for public and private zones in a split DNS situation,
    iterate over the list and match the zone name and public/private
    status.
    '''
    for _zone in _conn.get_zones():
        if _zone.name == zone:
            _private_zone = True if _zone.config['PrivateZone'].lower() == 'true' else False
            if _private_zone == private_zone:
                return _zone
    return False


def describe_hosted_zones(zone_id=None, domain_name=None, region=None,
                          key=None, keyid=None, profile=None):
    '''
    Return detailed info about one, or all, zones in the bound account.
    If neither zone_id nor domain_name is provided, return all zones.
    Note that the return format is slightly different between the 'all'
    and 'single' description types.

    zone_id
        The unique identifier for the Hosted Zone

    domain_name
        The FQDN of the Hosted Zone (including final period)

    region
        Region to connect to.

    key
        Secret key to be used.

    keyid
        Access key to be used.

    profile
        A dict with region, key and keyid, or a pillar key (string) that
        contains a dict with region, key and keyid.

    CLI Example:

    .. code-block:: bash

        salt myminion boto_route53.describe_hosted_zones domain_name=foo.bar.com. \
                profile='{"region": "us-east-1", "keyid": "A12345678AB", "key": "xblahblahblah"}'
    '''
    conn = _get_conn(region=region, key=key, keyid=keyid, profile=profile)
    if zone_id and domain_name:
        raise SaltInvocationError('At most one of zone_id or domain_name may '
                                  'be provided')
    retries = 10
    while retries:
        try:
            if zone_id:
                zone_id = zone_id.replace('/hostedzone/',
                        '') if zone_id.startswith('/hostedzone/') else zone_id
                ret = getattr(conn.get_hosted_zone(zone_id),
                              'GetHostedZoneResponse', None)
            elif domain_name:
                ret = getattr(conn.get_hosted_zone_by_name(domain_name),
                              'GetHostedZoneResponse', None)
            else:
                marker = None
                ret = None
                while marker is not '':
                    r = conn.get_all_hosted_zones(start_marker=marker,
                                                  zone_list=ret)
                    ret = r['ListHostedZonesResponse']['HostedZones']
                    marker = r['ListHostedZonesResponse'].get('NextMarker', '')
            return ret if ret else []
        except DNSServerError as e:
            if retries:
                if 'Throttling' == e.code:
                    log.debug('Throttled by AWS API.')
                elif 'PriorRequestNotComplete' == e.code:
                    log.debug('The request was rejected by AWS API.\
                              Route 53 was still processing a prior request')
                time.sleep(3)
                retries -= 1
                continue
            log.error('Could not list zones: {0}'.format(e.message))
            return []


def list_all_zones_by_name(region=None, key=None, keyid=None, profile=None):
    '''
    List, by their FQDNs, all hosted zones in the bound account.

    region
        Region to connect to.

    key
        Secret key to be used.

    keyid
        Access key to be used.

    profile
        A dict with region, key and keyid, or a pillar key (string) that
        contains a dict with region, key and keyid.

    CLI Example:

    .. code-block:: bash

        salt myminion boto_route53.list_all_zones_by_name
    '''
    ret = describe_hosted_zones(region=region, key=key, keyid=keyid,
                                profile=profile)
    return [r['Name'] for r in ret]


def list_all_zones_by_id(region=None, key=None, keyid=None, profile=None):
    '''
    List, by their IDs, all hosted zones in the bound account.

    region
        Region to connect to.

    key
        Secret key to be used.

    keyid
        Access key to be used.

    profile
        A dict with region, key and keyid, or a pillar key (string) that
        contains a dict with region, key and keyid.

    CLI Example:

    .. code-block:: bash

        salt myminion boto_route53.list_all_zones_by_id
    '''
    ret = describe_hosted_zones(region=region, key=key, keyid=keyid,
                                profile=profile)
    return [r['Id'].replace('/hostedzone/', '') for r in ret]


def zone_exists(zone, region=None, key=None, keyid=None, profile=None,
                retry_on_rate_limit=None, rate_limit_retries=None,
                retry_on_errors=True, error_retries=5):
    '''
    Check for the existence of a Route53 hosted zone.

    .. versionadded:: 2015.8.0

    CLI Example::

        salt myminion boto_route53.zone_exists example.org
    '''
    if region is None:
        region = 'universal'

    conn = _get_conn(region=region, key=key, keyid=keyid, profile=profile)

    if retry_on_rate_limit or rate_limit_retries is not None:
        salt.utils.versions.warn_until(
            'Neon',
            'The \'retry_on_rate_limit\' and \'rate_limit_retries\' arguments '
            'have been deprecated in favor of \'retry_on_errors\' and '
            '\'error_retries\' respectively. Their functionality will be '
            'removed, as such, their usage is no longer required.'
        )
        if retry_on_rate_limit is not None:
            retry_on_errors = retry_on_rate_limit
        if rate_limit_retries is not None:
            error_retries = rate_limit_retries

    while error_retries > 0:
        try:
            return bool(conn.get_zone(zone))

        except DNSServerError as e:
            if retry_on_errors:
                if 'Throttling' == e.code:
                    log.debug('Throttled by AWS API.')
                elif 'PriorRequestNotComplete' == e.code:
                    log.debug('The request was rejected by AWS API.\
                              Route 53 was still processing a prior request')
                time.sleep(3)
                error_retries -= 1
                continue
            raise e


def create_zone(zone, private=False, vpc_id=None, vpc_region=None, region=None,
                key=None, keyid=None, profile=None):
    '''
    Create a Route53 hosted zone.

    .. versionadded:: 2015.8.0

    zone
        DNS zone to create

    private
        True/False if the zone will be a private zone

    vpc_id
        VPC ID to associate the zone to (required if private is True)

    vpc_region
        VPC Region (required if private is True)

    region
        region endpoint to connect to

    key
        AWS key

    keyid
        AWS keyid

    profile
        AWS pillar profile

    CLI Example::

        salt myminion boto_route53.create_zone example.org
    '''
    if region is None:
        region = 'universal'

    if private:
        if not vpc_id or not vpc_region:
            msg = 'vpc_id and vpc_region must be specified for a private zone'
            raise SaltInvocationError(msg)

    conn = _get_conn(region=region, key=key, keyid=keyid, profile=profile)

    _zone = conn.get_zone(zone)

    if _zone:
        return False

    conn.create_zone(zone, private_zone=private, vpc_id=vpc_id,
                     vpc_region=vpc_region)
    return True


def delete_zone(zone, region=None, key=None, keyid=None, profile=None):
    '''
    Delete a Route53 hosted zone.

    .. versionadded:: 2015.8.0

    CLI Example::

        salt myminion boto_route53.delete_zone example.org
    '''
    if region is None:
        region = 'universal'

    conn = _get_conn(region=region, key=key, keyid=keyid, profile=profile)

    _zone = conn.get_zone(zone)

    if _zone:
        conn.delete_hosted_zone(_zone.id)
        return True
    return False


def _encode_name(name):
    return name.replace('*', r'\052')


def _decode_name(name):
    return name.replace(r'\052', '*')


def get_record(name, zone, record_type, fetch_all=False, region=None, key=None,
               keyid=None, profile=None, split_dns=False, private_zone=False,
               identifier=None, retry_on_rate_limit=None,
               rate_limit_retries=None, retry_on_errors=True, error_retries=5):
    '''
    Get a record from a zone.

    CLI example::

        salt myminion boto_route53.get_record test.example.org example.org A
    '''
    if region is None:
        region = 'universal'

    conn = _get_conn(region=region, key=key, keyid=keyid, profile=profile)

    if retry_on_rate_limit or rate_limit_retries is not None:
        salt.utils.versions.warn_until(
            'Neon',
            'The \'retry_on_rate_limit\' and \'rate_limit_retries\' arguments '
            'have been deprecated in favor of \'retry_on_errors\' and '
            '\'error_retries\' respectively. Their functionality will be '
            'removed, as such, their usage is no longer required.'
        )
        if retry_on_rate_limit is not None:
            retry_on_errors = retry_on_rate_limit
        if rate_limit_retries is not None:
            error_retries = rate_limit_retries

    while error_retries > 0:
        try:
            if split_dns:
                _zone = _get_split_zone(zone, conn, private_zone)
            else:
                _zone = conn.get_zone(zone)
            if not _zone:
                msg = 'Failed to retrieve zone {0}'.format(zone)
                log.error(msg)
                return None
            _type = record_type.upper()
            ret = odict.OrderedDict()

            name = _encode_name(name)

            _record = _zone.find_records(name, _type, all=fetch_all, identifier=identifier)

            break  # the while True

        except DNSServerError as e:
            if retry_on_errors:
                if 'Throttling' == e.code:
                    log.debug('Throttled by AWS API.')
                elif 'PriorRequestNotComplete' == e.code:
                    log.debug('The request was rejected by AWS API.\
                              Route 53 was still processing a prior request')
                time.sleep(3)
                error_retries -= 1
                continue
            raise e

    if _record:
        ret['name'] = _decode_name(_record.name)
        ret['value'] = _record.resource_records[0]
        ret['record_type'] = _record.type
        ret['ttl'] = _record.ttl
        if _record.identifier:
            ret['identifier'] = []
            ret['identifier'].append(_record.identifier)
            ret['identifier'].append(_record.weight)

    return ret


def _munge_value(value, _type):
    split_types = ['A', 'MX', 'AAAA', 'TXT', 'SRV', 'SPF', 'NS']
    if _type in split_types:
        return value.split(',')
    return value


def add_record(name, value, zone, record_type, identifier=None, ttl=None,
               region=None, key=None, keyid=None, profile=None,
               wait_for_sync=True, split_dns=False, private_zone=False,
               retry_on_rate_limit=None, rate_limit_retries=None,
               retry_on_errors=True, error_retries=5):
    '''
    Add a record to a zone.

    CLI example::

        salt myminion boto_route53.add_record test.example.org 1.1.1.1 example.org A
    '''
    if region is None:
        region = 'universal'

    conn = _get_conn(region=region, key=key, keyid=keyid, profile=profile)

    if retry_on_rate_limit or rate_limit_retries is not None:
        salt.utils.versions.warn_until(
            'Neon',
            'The \'retry_on_rate_limit\' and \'rate_limit_retries\' arguments '
            'have been deprecated in favor of \'retry_on_errors\' and '
            '\'error_retries\' respectively. Their functionality will be '
            'removed, as such, their usage is no longer required.'
        )
        if retry_on_rate_limit is not None:
            retry_on_errors = retry_on_rate_limit
        if rate_limit_retries is not None:
            error_retries = rate_limit_retries

    while error_retries > 0:
        try:
            if split_dns:
                _zone = _get_split_zone(zone, conn, private_zone)
            else:
                _zone = conn.get_zone(zone)
            if not _zone:
                msg = 'Failed to retrieve zone {0}'.format(zone)
                log.error(msg)
                return False
            _type = record_type.upper()
            break

        except DNSServerError as e:
            if retry_on_errors:
                if 'Throttling' == e.code:
                    log.debug('Throttled by AWS API.')
                elif 'PriorRequestNotComplete' == e.code:
                    log.debug('The request was rejected by AWS API.\
                              Route 53 was still processing a prior request')
                time.sleep(3)
                error_retries -= 1
                continue
            raise e

    _value = _munge_value(value, _type)
    while error_retries > 0:
        try:
            # add_record requires a ttl value, annoyingly.
            if ttl is None:
                ttl = 60
            status = _zone.add_record(_type, name, _value, ttl, identifier)
            return _wait_for_sync(status.id, conn, wait_for_sync)

        except DNSServerError as e:
            if retry_on_errors:
                if 'Throttling' == e.code:
                    log.debug('Throttled by AWS API.')
                elif 'PriorRequestNotComplete' == e.code:
                    log.debug('The request was rejected by AWS API.\
                              Route 53 was still processing a prior request')
                time.sleep(3)
                error_retries -= 1
                continue
            raise e


def update_record(name, value, zone, record_type, identifier=None, ttl=None,
                  region=None, key=None, keyid=None, profile=None,
                  wait_for_sync=True, split_dns=False, private_zone=False,
                  retry_on_rate_limit=None, rate_limit_retries=None,
                  retry_on_errors=True, error_retries=5):
    '''
    Modify a record in a zone.

    CLI example::

        salt myminion boto_route53.modify_record test.example.org 1.1.1.1 example.org A
    '''
    if region is None:
        region = 'universal'

    conn = _get_conn(region=region, key=key, keyid=keyid, profile=profile)

    if split_dns:
        _zone = _get_split_zone(zone, conn, private_zone)
    else:
        _zone = conn.get_zone(zone)
    if not _zone:
        msg = 'Failed to retrieve zone {0}'.format(zone)
        log.error(msg)
        return False
    _type = record_type.upper()

    if retry_on_rate_limit or rate_limit_retries is not None:
        salt.utils.versions.warn_until(
            'Neon',
            'The \'retry_on_rate_limit\' and \'rate_limit_retries\' arguments '
            'have been deprecated in favor of \'retry_on_errors\' and '
            '\'error_retries\' respectively. Their functionality will be '
            'removed, as such, their usage is no longer required.'
        )
        if retry_on_rate_limit is not None:
            retry_on_errors = retry_on_rate_limit
        if rate_limit_retries is not None:
            error_retries = rate_limit_retries

    _value = _munge_value(value, _type)
    while error_retries > 0:
        try:
            old_record = _zone.find_records(name, _type, identifier=identifier)
            if not old_record:
                return False
            status = _zone.update_record(old_record, _value, ttl, identifier)
            return _wait_for_sync(status.id, conn, wait_for_sync)

        except DNSServerError as e:
            if retry_on_errors:
                if 'Throttling' == e.code:
                    log.debug('Throttled by AWS API.')
                elif 'PriorRequestNotComplete' == e.code:
                    log.debug('The request was rejected by AWS API.\
                              Route 53 was still processing a prior request')
                time.sleep(3)
                error_retries -= 1
                continue
            raise e


def delete_record(name, zone, record_type, identifier=None, all_records=False,
                  region=None, key=None, keyid=None, profile=None,
                  wait_for_sync=True, split_dns=False, private_zone=False,
                  retry_on_rate_limit=None, rate_limit_retries=None,
                  retry_on_errors=True, error_retries=5):
    '''
    Modify a record in a zone.

    CLI example::

        salt myminion boto_route53.delete_record test.example.org example.org A
    '''
    if region is None:
        region = 'universal'

    conn = _get_conn(region=region, key=key, keyid=keyid, profile=profile)

    if split_dns:
        _zone = _get_split_zone(zone, conn, private_zone)
    else:
        _zone = conn.get_zone(zone)
    if not _zone:
        msg = 'Failed to retrieve zone {0}'.format(zone)
        log.error(msg)
        return False
    _type = record_type.upper()

    if retry_on_rate_limit or rate_limit_retries is not None:
        salt.utils.versions.warn_until(
            'Neon',
            'The \'retry_on_rate_limit\' and \'rate_limit_retries\' arguments '
            'have been deprecated in favor of \'retry_on_errors\' and '
            '\'error_retries\' respectively. Their functionality will be '
            'removed, as such, their usage is no longer required.'
        )
        if retry_on_rate_limit is not None:
            retry_on_errors = retry_on_rate_limit
        if rate_limit_retries is not None:
            error_retries = rate_limit_retries

    while error_retries > 0:
        try:
            old_record = _zone.find_records(name, _type, all=all_records, identifier=identifier)
            if not old_record:
                return False
            status = _zone.delete_record(old_record)
            return _wait_for_sync(status.id, conn, wait_for_sync)

        except DNSServerError as e:
            if retry_on_errors:
                if 'Throttling' == e.code:
                    log.debug('Throttled by AWS API.')
                elif 'PriorRequestNotComplete' == e.code:
                    log.debug('The request was rejected by AWS API.\
                              Route 53 was still processing a prior request')
                time.sleep(3)
                error_retries -= 1
                continue
            raise e


def _try_func(conn, func, **args):
    tries = 30
    while True:
        try:
            return getattr(conn, func)(**args)
        except AttributeError as e:
            # Don't include **args in log messages - security concern.
            log.error('Function `{0}()` not found for AWS connection object '
                      '{1}'.format(func, conn))
            return None
        except DNSServerError as e:
            if tries and e.code == 'Throttling':
                log.debug('Throttled by AWS API.  Will retry in 5 seconds')
                time.sleep(5)
                tries -= 1
                continue
            log.error('Failed calling {0}(): {1}'.format(func, str(e)))
            return None


def _wait_for_sync(status, conn, wait=True):
    ### Wait should be a bool or an integer
    if wait is True:
        wait = 600
    if not wait:
        return True
    orig_wait = wait
    log.info('Waiting up to {0} seconds for Route53 changes to synchronize'.format(orig_wait))
    while wait > 0:
        change = conn.get_change(status)
        current = change.GetChangeResponse.ChangeInfo.Status
        if current == 'INSYNC':
            return True
        sleep = wait if wait % 60 == wait else 60
        log.info('Sleeping {0} seconds waiting for changes to synch (current status {1})'.format(
                 sleep, current))
        time.sleep(sleep)
        wait -= sleep
        continue
    log.error('Route53 changes not synced after {0} seconds.'.format(orig_wait))
    return False


def create_hosted_zone(domain_name, caller_ref=None, comment='', private_zone=False, vpc_id=None,
                       vpc_name=None, vpc_region=None, region=None, key=None, keyid=None,
                       profile=None):
    '''
    Create a new Route53 Hosted Zone. Returns a Python data structure with information about the
    newly created Hosted Zone.

    domain_name
        The name of the domain. This must be fully-qualified, terminating with a period.  This is
        the name you have registered with your domain registrar.  It is also the name you will
        delegate from your registrar to the Amazon Route 53 delegation servers returned in response
        to this request.

    caller_ref
        A unique string that identifies the request and that allows create_hosted_zone() calls to
<<<<<<< HEAD
        be retried without the risk of executing the operation twice.
=======
        be retried without the risk of executing the operation twice.  It can take several minutes
        for the change to replicate globally, and change from PENDING to INSYNC status. Thus it's
        best to provide some value for this where possible, since duplicate calls while the first
        is in PENDING status will be accepted and can lead to multiple copies of the zone being
        created.  On the other hand, if a zone is created with a given caller_ref, then deleted,
        a second attempt to create a zone with the same caller_ref will fail until that caller_ref
        is flushed from the Route53 system, which can take upwards of 24 hours.
>>>>>>> 08e5dfcc

    comment
        Any comments you want to include about the hosted zone.

    private_zone
        Set True if creating a private hosted zone.

    vpc_id
        When creating a private hosted zone, either the VPC ID or VPC Name to associate with is
        required.  Exclusive with vpe_name.  Ignored when creating a non-private zone.

    vpc_name
        When creating a private hosted zone, either the VPC ID or VPC Name to associate with is
        required.  Exclusive with vpe_id.  Ignored when creating a non-private zone.

    vpc_region
        When creating a private hosted zone, the region of the associated VPC is required.  If not
        provided, an effort will be made to determine it from vpc_id or vpc_name, where possible.
        If this fails, you'll need to provide an explicit value for this option.  Ignored when
        creating a non-private zone.

    region
        Region endpoint to connect to.

    key
        AWS key to bind with.

    keyid
        AWS keyid to bind with.

    profile
        Dict, or pillar key pointing to a dict, containing AWS region/key/keyid.

    CLI Example::

        salt myminion boto_route53.create_hosted_zone example.org
    '''
    if region is None:
        region = 'universal'

    if not domain_name.endswith('.'):
        raise SaltInvocationError('Domain MUST be fully-qualified, complete '
                                  'with ending period.')

    conn = _get_conn(region=region, key=key, keyid=keyid, profile=profile)

    deets = conn.get_hosted_zone_by_name(domain_name)
    if deets:
        log.info('Route53 hosted zone {0} already exists'.format(domain_name))
        return None

    args = {'domain_name': domain_name,
            'caller_ref': caller_ref,
            'comment': comment,
            'private_zone': private_zone}

    if private_zone:
        if not _exactly_one((vpc_name, vpc_id)):
            raise SaltInvocationError('Either vpc_name or vpc_id is required '
                                      'when creating a private zone.')
        vpcs = __salt__['boto_vpc.describe_vpcs'](
                vpc_id=vpc_id, name=vpc_name, region=region, key=key,
                keyid=keyid, profile=profile).get('vpcs', [])
        if vpc_region and vpcs:
            vpcs = [v for v in vpcs if v['region'] == vpc_region]
        if not vpcs:
            log.error('Private zone requested but a VPC matching given criteria'
                      ' not found.')
            return None
        if len(vpcs) > 1:
            log.error('Private zone requested but multiple VPCs matching given '
                      'criteria found: {0}.'.format([v['id'] for v in vpcs]))
            return None
        vpc = vpcs[0]
        if vpc_name:
            vpc_id = vpc['id']
        if not vpc_region:
            vpc_region = vpc['region']
        args.update({'vpc_id': vpc_id, 'vpc_region': vpc_region})
    else:
        if any((vpc_id, vpc_name, vpc_region)):
            log.info('Options vpc_id, vpc_name, and vpc_region are ignored '
                     'when creating non-private zones.')

    r = _try_func(conn, 'create_hosted_zone', **args)
    if r is None:
        log.error('Failed to create hosted zone {0}'.format(domain_name))
        return None
    r = r.get('CreateHostedZoneResponse', {})
    # Pop it since it'll be irrelevant by the time we return
    status = r.pop('ChangeInfo', {}).get('Id', '').replace('/change/', '')
    synced = _wait_for_sync(status, conn, wait=600)
    if not synced:
        log.error('Hosted zone {0} not synced after 600 seconds.'.format(domain_name))
        return None
    return r<|MERGE_RESOLUTION|>--- conflicted
+++ resolved
@@ -709,9 +709,6 @@
 
     caller_ref
         A unique string that identifies the request and that allows create_hosted_zone() calls to
-<<<<<<< HEAD
-        be retried without the risk of executing the operation twice.
-=======
         be retried without the risk of executing the operation twice.  It can take several minutes
         for the change to replicate globally, and change from PENDING to INSYNC status. Thus it's
         best to provide some value for this where possible, since duplicate calls while the first
@@ -719,7 +716,6 @@
         created.  On the other hand, if a zone is created with a given caller_ref, then deleted,
         a second attempt to create a zone with the same caller_ref will fail until that caller_ref
         is flushed from the Route53 system, which can take upwards of 24 hours.
->>>>>>> 08e5dfcc
 
     comment
         Any comments you want to include about the hosted zone.
