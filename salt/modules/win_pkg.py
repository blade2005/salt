# -*- coding: utf-8 -*-
'''
A module to manage software on Windows

:depends:   - win32com
            - win32con
            - win32api
            - pywintypes
'''

# Import python libs
from __future__ import absolute_import
import os
import re
import locale
import logging
from distutils.version import LooseVersion  # pylint: disable=import-error,no-name-in-module

# Import third party libs
import salt.ext.six as six
# pylint: disable=import-error
try:
    import win32api
    import win32con
    HAS_DEPENDENCIES = True
except ImportError:
    HAS_DEPENDENCIES = False
try:
    import msgpack
except ImportError:
    import msgpack_pure as msgpack
<<<<<<< HEAD
# pylint: enable=import-error
=======
import os
import locale
from distutils.version import LooseVersion  # pylint: disable=E0611
>>>>>>> 13facbf0

# Import salt libs
import salt.utils

log = logging.getLogger(__name__)

# Define the module's virtual name
__virtualname__ = 'pkg'


def __virtual__():
    '''
    Set the virtual pkg module if the os is Windows
    '''
    if salt.utils.is_windows() and HAS_DEPENDENCIES:
        return __virtualname__
    return False


def latest_version(*names, **kwargs):
    '''
    Return the latest version of the named package available for upgrade or
    installation. If more than one package name is specified, a dict of
    name/version pairs is returned.

    If the latest version of a given package is already installed, an empty
    string will be returned for that package.

    CLI Example:

    .. code-block:: bash

        salt '*' pkg.latest_version <package name>
        salt '*' pkg.latest_version <package1> <package2> <package3> ...

    '''
    if len(names) == 0:
        return ''

    # Initialize the return dict with empty strings
    ret = {}
    for name in names:
        ret[name] = ''

    # Refresh before looking for the latest version available
    if salt.utils.is_true(kwargs.get('refresh', True)):
        refresh_db()

    installed_pkgs = list_pkgs(versions_as_list=True)
    log.trace('List of installed packages: {0}'.format(installed_pkgs))

    # iterate over all requested package names
    for name in names:
        latest_installed = '0'
        latest_available = '0'

        # get latest installed version of package
        if name in installed_pkgs:
            log.trace('Sorting out the latest available version of {0}'.format(name))
            latest_installed = sorted(installed_pkgs[name], cmp=_reverse_cmp_pkg_versions).pop()
            log.debug('Latest installed version of package {0} is {1}'.format(name, latest_installed))

        # get latest available (from win_repo) version of package
        pkg_info = _get_package_info(name)
        log.trace('Raw win_repo pkg_info for {0} is {1}'.format(name, pkg_info))
        latest_available = _get_latest_pkg_version(pkg_info)
        if latest_available:
            log.debug('Latest available version of package {0} is {1}'.format(name, latest_available))

            # check, whether latest available version is newer than latest installed version
            if salt.utils.compare_versions(ver1=str(latest_available),
                                           oper='>',
                                           ver2=str(latest_installed)):
                log.debug('Upgrade of {0} from {1} to {2} is available'.format(name, latest_installed, latest_available))
                ret[name] = latest_available
            else:
                log.debug('No newer version than {0} of {1} is available'.format(latest_installed, name))
    if len(names) == 1:
        return ret[names[0]]
    return ret

# available_version is being deprecated
available_version = latest_version


def upgrade_available(name):
    '''
    Check whether or not an upgrade is available for a given package

    CLI Example:

    .. code-block:: bash

        salt '*' pkg.upgrade_available <package name>
    '''
    return latest_version(name) != ''


def list_upgrades(refresh=True):
    '''
    List all available package upgrades on this system

    CLI Example:

    .. code-block:: bash

        salt '*' pkg.list_upgrades
    '''
    if salt.utils.is_true(refresh):
        refresh_db()

    ret = {}
    for name, data in six.iteritems(get_repo_data().get('repo', {})):
        if version(name):
            latest = latest_version(name)
            if latest:
                ret[name] = latest
    return ret


def list_available(*names):
    '''
    Return a list of available versions of the specified package.

    CLI Example:

    .. code-block:: bash

        salt '*' pkg.list_available <package name>
        salt '*' pkg.list_available <package name01> <package name02>
    '''
    if not names:
        return ''
    if len(names) == 1:
        pkginfo = _get_package_info(names[0])
        if not pkginfo:
            return ''
        versions = list(pkginfo.keys())
    else:
        versions = {}
        for name in names:
            pkginfo = _get_package_info(name)
            if not pkginfo:
                continue
            versions[name] = list(pkginfo.keys()) if pkginfo else []
    versions = sorted(versions, cmp=_reverse_cmp_pkg_versions)
    return versions


def version(*names, **kwargs):
    '''
    Returns a version if the package is installed, else returns an empty string

    CLI Example:

    .. code-block:: bash

        salt '*' pkg.version <package name>
    '''
    win_names = []
    ret = {}
    if len(names) == 1:
        val = __salt__['pkg_resource.version'](*names, **kwargs)
        if len(val):
            return val
        return ''
    if len(names) > 1:
        reverse_dict = {}
        nums = __salt__['pkg_resource.version'](*names, **kwargs)
        if len(nums):
            for num, val in six.iteritems(nums):
                if len(val) > 0:
                    try:
                        ret[reverse_dict[num]] = val
                    except KeyError:
                        ret[num] = val
            return ret
        return dict([(x, '') for x in names])
    return ret


def list_pkgs(versions_as_list=False, **kwargs):
    '''
    List the packages currently installed in a dict::

        {'<package_name>': '<version>'}

    CLI Example:

    .. code-block:: bash

        salt '*' pkg.list_pkgs
        salt '*' pkg.list_pkgs versions_as_list=True
    '''
    versions_as_list = salt.utils.is_true(versions_as_list)
    # not yet implemented or not applicable
    if any([salt.utils.is_true(kwargs.get(x))
            for x in ('removed', 'purge_desired')]):
        return {}

    ret = {}
    name_map = _get_name_map()
    with salt.utils.winapi.Com():
        for key, val in six.iteritems(_get_reg_software()):
            if key in name_map:
                key = name_map[key]
            __salt__['pkg_resource.add_pkg'](ret, key, val)
<<<<<<< HEAD
        for key, val in six.iteritems(_get_msi_software()):
            if key in name_map:
                key = name_map[key]
            __salt__['pkg_resource.add_pkg'](ret, key, val)
=======
>>>>>>> 13facbf0

    __salt__['pkg_resource.sort_pkglist'](ret)
    if not versions_as_list:
        __salt__['pkg_resource.stringify'](ret)
    return ret


def _search_software(target):
    '''
    This searches the msi product databases for name matches
    of the list of target products, it will return a dict with
    values added to the list passed in
    '''
    search_results = {}
<<<<<<< HEAD
    software = dict(
        list(_get_reg_software().items()) +
        list(_get_msi_software().items()))
    for key, value in six.iteritems(software):
=======
    software = dict(_get_reg_software().items())
    for key, value in software.items():
>>>>>>> 13facbf0
        if key is not None:
            if target.lower() in key.lower():
                search_results[key] = value
    return search_results


<<<<<<< HEAD
def _get_msi_software():
    '''
    Uses powershell to search the msi product databases, returns a
    dict keyed on the product name as the key and the version as the
    value. If powershell is not available, returns `{}`
    '''
    win32_products = {}

    # Don't use WMI to select from `Win32_product`, that has nasty
    # side effects. Use the `WindowsInstaller.Installer` COM object's
    # `ProductsEx`. Jumping through powershell because `ProductsEx` is
    # a get property that takes 3 arguments, and `win32com` can't call
    # that
    #
    # see https://github.com/saltstack/salt/issues/12550 for detail

    # powershell script to fetch (name, version) from COM, and write
    # without word-wrapping. Attempting to target minimal powershell
    # versions
    ps = '''
$msi = New-Object -ComObject WindowsInstaller.Installer;
$msi.GetType().InvokeMember('ProductsEx', 'GetProperty', $null, $msi, ('', 's-1-1-0', 7))
| select @{
      name='name';
      expression={$_.GetType().InvokeMember('InstallProperty', 'GetProperty', $null, $_, ('ProductName'))}
    },
    @{
      name='version';
      expression={$_.GetType().InvokeMember('InstallProperty', 'GetProperty', $null, $_, ('VersionString'))}
    }
| Write-host
'''.replace('\n', ' ')  # make this a one-liner

    ret = __salt__['cmd.run_all'](ps, shell='powershell', python_shell=True)
    # sometimes the powershell reflection fails on a single product,
    # giving us a non-zero return code AND useful output. Ignore RC
    # and just try to process stdout, which should empty if the cmd
    # failed.
    #
    # each line of output looks like:
    #
    # `@{name=PRD_NAME; version=PRD_VER}`
    pattern = r'@{name=(.+); version=(.+)}'
    for match in re.finditer(pattern, ret['stdout']):
        (prd_name, prd_ver) = match.groups()
        win32_products[prd_name] = prd_ver

    return win32_products


=======
>>>>>>> 13facbf0
def _get_reg_software():
    '''
    This searches the uninstall keys in the registry to find
    a match in the sub keys, it will return a dict with the
    display name as the key and the version as the value
    '''
    reg_software = {}
    # This is a list of default OS reg entries that don't seem to be installed
    # software and no version information exists on any of these items
    ignore_list = ['AddressBook',
                   'Connection Manager',
                   'DirectDrawEx',
                   'Fontcore',
                   'IE40',
                   'IE4Data',
                   'IE5BAKEX',
                   'IEData',
                   'MobileOptionPack',
                   'SchedulingAgent',
                   'WIC'
                   ]
    encoding = locale.getpreferredencoding()

<<<<<<< HEAD
    # attempt to corral the wild west of the multiple ways to install
    # software in windows
    reg_entries = dict(list(_get_user_keys().items()) +
                       list(_get_machine_keys().items()))
    for reg_hive, reg_keys in six.iteritems(reg_entries):
=======
    #attempt to corral the wild west of the multiple ways to install
    #software in windows
    reg_entries = dict(_get_machine_keys().items())
    for reg_hive, reg_keys in reg_entries.items():
>>>>>>> 13facbf0
        for reg_key in reg_keys:
            try:
                reg_handle = win32api.RegOpenKeyEx(
                    reg_hive,
                    reg_key,
                    0,
                    win32con.KEY_READ)
            except Exception:
                pass
                # Unsinstall key may not exist for all users
            for name, num, blank, time in win32api.RegEnumKeyEx(reg_handle):
                prd_uninst_key = "\\".join([reg_key, name])
                # These reg values aren't guaranteed to exist
                windows_installer = _get_reg_value(
                    reg_hive,
                    prd_uninst_key,
                    'WindowsInstaller')

                prd_name = _get_reg_value(
                    reg_hive,
                    prd_uninst_key,
                    "DisplayName")
                try:
                    prd_name = prd_name.decode(encoding)
                except Exception:
                    pass
                prd_ver = _get_reg_value(
                    reg_hive,
                    prd_uninst_key,
                    "DisplayVersion")
                if name not in ignore_list:
                    if prd_name != 'Not Found':
                        # some MS Office updates don't register a product name which means
                        # their information is useless
                        if prd_name != '':
                            reg_software[prd_name] = prd_ver
    return reg_software


def _get_machine_keys():
    '''
    This will return the hive 'const' value and some registry keys where
    installed software information has been known to exist for the
    HKEY_LOCAL_MACHINE hive
    '''
    machine_hive_and_keys = {}
    machine_keys = [
        "Software\\Microsoft\\Windows\\CurrentVersion\\Uninstall",
        "Software\\Wow6432Node\\Microsoft\\Windows\\CurrentVersion\\Uninstall"
    ]
    machine_hive = win32con.HKEY_LOCAL_MACHINE
    machine_hive_and_keys[machine_hive] = machine_keys
    return machine_hive_and_keys


<<<<<<< HEAD
def _get_user_keys():
    '''
    This will return the hive 'const' value and some registry keys where
    installed software information has been known to exist for the
    HKEY_USERS hive
    '''
    user_hive_and_keys = {}
    user_keys = []
    users_hive = win32con.HKEY_USERS
    # skip some built in and default users since software information in these
    # keys is limited
    skip_users = ['.DEFAULT',
                  'S-1-5-18',
                  'S-1-5-19',
                  'S-1-5-20']
    sw_uninst_key = "Software\\Microsoft\\Windows\\CurrentVersion\\Uninstall"
    reg_handle = win32api.RegOpenKeyEx(
        users_hive,
        '',
        0,
        win32con.KEY_READ)
    for name, num, blank, time in win32api.RegEnumKeyEx(reg_handle):
        # this is some identical key of a sid that contains some software names
        # but no detailed information about the software installed for that user
        if '_Classes' in name:
            break
        if name not in skip_users:
            usr_sw_uninst_key = "\\".join([name, sw_uninst_key])
            user_keys.append(usr_sw_uninst_key)
    user_hive_and_keys[users_hive] = user_keys
    return user_hive_and_keys


=======
>>>>>>> 13facbf0
def _get_reg_value(reg_hive, reg_key, value_name=''):
    '''
    Read one value from Windows registry.
    If 'name' is empty map, reads default value.
    '''
    try:
        key_handle = win32api.RegOpenKeyEx(
            reg_hive, reg_key, 0, win32con.KEY_ALL_ACCESS)
        value_data, value_type = win32api.RegQueryValueEx(key_handle,
                                                          value_name)
        win32api.RegCloseKey(key_handle)
    except Exception:
        value_data = 'Not Found'
    return value_data


def refresh_db(saltenv='base'):
    '''
    Just recheck the repository and return a dict::

        {'<database name>': Bool}

    CLI Example:

    .. code-block:: bash

        salt '*' pkg.refresh_db
    '''
    __context__.pop('winrepo.data', None)
    repocache = __opts__['win_repo_cachefile']
    cached_repo = __salt__['cp.is_cached'](repocache, saltenv)
    if not cached_repo:
        # It's not cached. Cache it, mate.
        cached_repo = __salt__['cp.cache_file'](repocache, saltenv)
        return True
    # Check if the master's cache file has changed
    if __salt__['cp.hash_file'](repocache) != __salt__['cp.hash_file'](cached_repo, saltenv):
        cached_repo = __salt__['cp.cache_file'](repocache, saltenv)
    return True


def install(name=None, refresh=False, pkgs=None, saltenv='base', **kwargs):
    '''
    Install the passed package

    Return a dict containing the new package names and versions::

        {'<package>': {'old': '<old-version>',
                       'new': '<new-version>'}}

    CLI Example:

    .. code-block:: bash

        salt '*' pkg.install <package name>
    '''
    if salt.utils.is_true(refresh):
        refresh_db()

    # Ignore pkg_type from parse_targets, Windows does not support the "sources"
    # argument
    pkg_params = __salt__['pkg_resource.parse_targets'](name,
                                                        pkgs,
                                                        **kwargs)[0]

    if pkg_params is None or len(pkg_params) == 0:
        return {}

    old = list_pkgs()

    if pkgs is None and len(pkg_params) == 1:
        # Only use the 'version' param if 'name' was not specified as a
        # comma-separated list
        pkg_params = {name:
                         {
                             'version': kwargs.get('version'),
                             'extra_install_flags': kwargs.get('extra_install_flags')}}

    for pkg_name, options in six.iteritems(pkg_params):
        pkginfo = _get_package_info(pkg_name)
        if not pkginfo:
            log.error('Unable to locate package {0}'.format(pkg_name))
            continue

        version_num = options and options.get('version') or _get_latest_pkg_version(pkginfo)

        if version_num in [old.get(pkginfo[x]['full_name']) for x in pkginfo]:
            # Desired version number already installed
            continue
        elif version_num not in pkginfo:
            log.error('Version {0} not found for package '
                      '{1}'.format(version_num, pkg_name))
            continue

        installer = pkginfo[version_num].get('installer')
        if not installer:
            log.error('No installer configured for version {0} of package '
                      '{1}'.format(version_num, pkg_name))

        if installer.startswith('salt:') \
                or installer.startswith('http:') \
                or installer.startswith('https:') \
                or installer.startswith('ftp:'):

            cache_dir = pkginfo[version_num].get('cache_dir')
            if cache_dir and installer.startswith('salt:'):
                path, _ = os.path.split(installer)
                cached_dir = __salt__['cp.cache_dir'](path, saltenv, False, None, 'E@init.sls$')

            cached_pkg = __salt__['cp.is_cached'](installer, saltenv)
            if not cached_pkg:
                # It's not cached. Cache it, mate.
                cached_pkg = __salt__['cp.cache_file'](installer, saltenv)
            if __salt__['cp.hash_file'](installer, saltenv) != \
                                          __salt__['cp.hash_file'](cached_pkg):
                cached_pkg = __salt__['cp.cache_file'](installer, saltenv)
        else:
            cached_pkg = installer

        cached_pkg = cached_pkg.replace('/', '\\')
        cache_path, _ = os.path.split(cached_pkg)
        msiexec = pkginfo[version_num].get('msiexec')
        install_flags = '{0} {1}'.format(pkginfo[version_num]['install_flags'], options and options.get('extra_install_flags') or "")

        cmd = []
        if msiexec:
            cmd.extend(['msiexec', '/i'])
        cmd.append(cached_pkg)
        cmd.extend(install_flags.split())

        __salt__['cmd.run'](cmd, cache_path, output_loglevel='trace', python_shell=False)

    new = list_pkgs()
    return salt.utils.compare_dicts(old, new)


def upgrade(refresh=True):
    '''
    Run a full system upgrade

    Return a dict containing the new package names and versions::

        {'<package>': {'old': '<old-version>',
                       'new': '<new-version>'}}

    CLI Example:

    .. code-block:: bash

        salt '*' pkg.upgrade
    '''
    log.warning('pkg.upgrade not implemented on Windows yet')

    # Uncomment the below once pkg.upgrade has been implemented

    #if salt.utils.is_true(refresh):
    #    refresh_db()
    return {}


def remove(name=None, pkgs=None, version=None, extra_uninstall_flags=None, **kwargs):
    '''
    Remove packages.

    name
        The name of the package to be deleted.

    version
        The version of the package to be deleted. If this option is used in
        combination with the ``pkgs`` option below, then this version will be
        applied to all targeted packages.

    Multiple Package Options:

    pkgs
        A list of packages to delete. Must be passed as a python list. The
        ``name`` parameter will be ignored if this option is passed.

    .. versionadded:: 0.16.0


    Returns a dict containing the changes.

    CLI Example:

    .. code-block:: bash

        salt '*' pkg.remove <package name>
        salt '*' pkg.remove <package1>,<package2>,<package3>
        salt '*' pkg.remove pkgs='["foo", "bar"]'
    '''
    pkg_params = __salt__['pkg_resource.parse_targets'](name,
                                                        pkgs,
                                                        **kwargs)[0]
    old = list_pkgs()
    for target in pkg_params:
        pkginfo = _get_package_info(target)
        if not pkginfo:
            log.error('Unable to locate package {0}'.format(name))
            continue
        if not version:
            version = _get_latest_pkg_version(pkginfo)

        uninstaller = pkginfo[version].get('uninstaller')
        if not uninstaller:
            uninstaller = pkginfo[version].get('installer')
        if not uninstaller:
            return 'Error: No installer or uninstaller configured for package {0}'.format(name)
        if uninstaller.startswith('salt:'):
            cached_pkg = \
                __salt__['cp.is_cached'](uninstaller)
            if not cached_pkg:
                # It's not cached. Cache it, mate.
                cached_pkg = \
                    __salt__['cp.cache_file'](uninstaller)
        else:
            cached_pkg = uninstaller
        cached_pkg = cached_pkg.replace('/', '\\')
        if not os.path.exists(os.path.expandvars(cached_pkg)) \
                and '(x86)' in cached_pkg:
            cached_pkg = cached_pkg.replace('(x86)', '')

        expanded_cached_pkg = str(os.path.expandvars(cached_pkg))
        uninstall_flags = str(pkginfo[version].get('uninstall_flags', ''))

        cmd = []
        if pkginfo[version].get('msiexec'):
            cmd.extend(['msiexec', '/x'])
        cmd.append(expanded_cached_pkg)
        cmd.extend(uninstall_flags.split())
        if extra_uninstall_flags:
            cmd.extend(str(extra_uninstall_flags).split())

        __salt__['cmd.run'](cmd, output_loglevel='trace', python_shell=False)

    new = list_pkgs()
    return salt.utils.compare_dicts(old, new)


def purge(name=None, pkgs=None, version=None, **kwargs):
    '''
    Package purges are not supported, this function is identical to
    ``remove()``.

    name
        The name of the package to be deleted.

    version
        The version of the package to be deleted. If this option is used in
        combination with the ``pkgs`` option below, then this version will be
        applied to all targeted packages.


    Multiple Package Options:

    pkgs
        A list of packages to delete. Must be passed as a python list. The
        ``name`` parameter will be ignored if this option is passed.

    .. versionadded:: 0.16.0


    Returns a dict containing the changes.

    CLI Example:

    .. code-block:: bash

        salt '*' pkg.purge <package name>
        salt '*' pkg.purge <package1>,<package2>,<package3>
        salt '*' pkg.purge pkgs='["foo", "bar"]'
    '''
    return remove(name=name, pkgs=pkgs, version=version, **kwargs)


def get_repo_data(saltenv='base'):
    '''
    Returns the cached winrepo data

    CLI Example:

    .. code-block:: bash

        salt '*' pkg.get_repo_data
    '''
    #if 'winrepo.data' in __context__:
    #    return __context__['winrepo.data']
    repocache = __opts__['win_repo_cachefile']
    cached_repo = __salt__['cp.is_cached'](repocache, saltenv)
    if not cached_repo:
        __salt__['pkg.refresh_db']()
    try:
        with salt.utils.fopen(cached_repo, 'rb') as repofile:
            try:
                repodata = msgpack.loads(repofile.read()) or {}
                #__context__['winrepo.data'] = repodata
                return repodata
            except Exception as exc:
                log.exception(exc)
                return {}
    except IOError as exc:
        log.error('Not able to read repo file')
        log.exception(exc)
        return {}


def _get_name_map():
    '''
    Return a reverse map of full pkg names to the names recognized by winrepo.
    '''
    return get_repo_data().get('name_map', {})


def _get_package_info(name):
    '''
    Return package info.
    Returns empty map if package not available
    TODO: Add option for version
    '''
    return get_repo_data().get('repo', {}).get(name, {})


def _reverse_cmp_pkg_versions(pkg1, pkg2):
    '''
    Compare software package versions
    '''
    if LooseVersion(pkg1) > LooseVersion(pkg2):
        return 1
    else:
        return -1


def _get_latest_pkg_version(pkginfo):
    if len(pkginfo) == 1:
        return next(six.iterkeys(pkginfo))
    return sorted(pkginfo, cmp=_reverse_cmp_pkg_versions).pop()<|MERGE_RESOLUTION|>--- conflicted
+++ resolved
@@ -29,13 +29,7 @@
     import msgpack
 except ImportError:
     import msgpack_pure as msgpack
-<<<<<<< HEAD
 # pylint: enable=import-error
-=======
-import os
-import locale
-from distutils.version import LooseVersion  # pylint: disable=E0611
->>>>>>> 13facbf0
 
 # Import salt libs
 import salt.utils
@@ -243,13 +237,6 @@
             if key in name_map:
                 key = name_map[key]
             __salt__['pkg_resource.add_pkg'](ret, key, val)
-<<<<<<< HEAD
-        for key, val in six.iteritems(_get_msi_software()):
-            if key in name_map:
-                key = name_map[key]
-            __salt__['pkg_resource.add_pkg'](ret, key, val)
-=======
->>>>>>> 13facbf0
 
     __salt__['pkg_resource.sort_pkglist'](ret)
     if not versions_as_list:
@@ -264,74 +251,14 @@
     values added to the list passed in
     '''
     search_results = {}
-<<<<<<< HEAD
-    software = dict(
-        list(_get_reg_software().items()) +
-        list(_get_msi_software().items()))
+    software = dict(_get_reg_software().items())
     for key, value in six.iteritems(software):
-=======
-    software = dict(_get_reg_software().items())
-    for key, value in software.items():
->>>>>>> 13facbf0
         if key is not None:
             if target.lower() in key.lower():
                 search_results[key] = value
     return search_results
 
 
-<<<<<<< HEAD
-def _get_msi_software():
-    '''
-    Uses powershell to search the msi product databases, returns a
-    dict keyed on the product name as the key and the version as the
-    value. If powershell is not available, returns `{}`
-    '''
-    win32_products = {}
-
-    # Don't use WMI to select from `Win32_product`, that has nasty
-    # side effects. Use the `WindowsInstaller.Installer` COM object's
-    # `ProductsEx`. Jumping through powershell because `ProductsEx` is
-    # a get property that takes 3 arguments, and `win32com` can't call
-    # that
-    #
-    # see https://github.com/saltstack/salt/issues/12550 for detail
-
-    # powershell script to fetch (name, version) from COM, and write
-    # without word-wrapping. Attempting to target minimal powershell
-    # versions
-    ps = '''
-$msi = New-Object -ComObject WindowsInstaller.Installer;
-$msi.GetType().InvokeMember('ProductsEx', 'GetProperty', $null, $msi, ('', 's-1-1-0', 7))
-| select @{
-      name='name';
-      expression={$_.GetType().InvokeMember('InstallProperty', 'GetProperty', $null, $_, ('ProductName'))}
-    },
-    @{
-      name='version';
-      expression={$_.GetType().InvokeMember('InstallProperty', 'GetProperty', $null, $_, ('VersionString'))}
-    }
-| Write-host
-'''.replace('\n', ' ')  # make this a one-liner
-
-    ret = __salt__['cmd.run_all'](ps, shell='powershell', python_shell=True)
-    # sometimes the powershell reflection fails on a single product,
-    # giving us a non-zero return code AND useful output. Ignore RC
-    # and just try to process stdout, which should empty if the cmd
-    # failed.
-    #
-    # each line of output looks like:
-    #
-    # `@{name=PRD_NAME; version=PRD_VER}`
-    pattern = r'@{name=(.+); version=(.+)}'
-    for match in re.finditer(pattern, ret['stdout']):
-        (prd_name, prd_ver) = match.groups()
-        win32_products[prd_name] = prd_ver
-
-    return win32_products
-
-
-=======
->>>>>>> 13facbf0
 def _get_reg_software():
     '''
     This searches the uninstall keys in the registry to find
@@ -355,18 +282,10 @@
                    ]
     encoding = locale.getpreferredencoding()
 
-<<<<<<< HEAD
-    # attempt to corral the wild west of the multiple ways to install
-    # software in windows
-    reg_entries = dict(list(_get_user_keys().items()) +
-                       list(_get_machine_keys().items()))
-    for reg_hive, reg_keys in six.iteritems(reg_entries):
-=======
     #attempt to corral the wild west of the multiple ways to install
     #software in windows
     reg_entries = dict(_get_machine_keys().items())
-    for reg_hive, reg_keys in reg_entries.items():
->>>>>>> 13facbf0
+    for reg_hive, reg_keys in six.iteritems(reg_entries):
         for reg_key in reg_keys:
             try:
                 reg_handle = win32api.RegOpenKeyEx(
@@ -422,42 +341,6 @@
     return machine_hive_and_keys
 
 
-<<<<<<< HEAD
-def _get_user_keys():
-    '''
-    This will return the hive 'const' value and some registry keys where
-    installed software information has been known to exist for the
-    HKEY_USERS hive
-    '''
-    user_hive_and_keys = {}
-    user_keys = []
-    users_hive = win32con.HKEY_USERS
-    # skip some built in and default users since software information in these
-    # keys is limited
-    skip_users = ['.DEFAULT',
-                  'S-1-5-18',
-                  'S-1-5-19',
-                  'S-1-5-20']
-    sw_uninst_key = "Software\\Microsoft\\Windows\\CurrentVersion\\Uninstall"
-    reg_handle = win32api.RegOpenKeyEx(
-        users_hive,
-        '',
-        0,
-        win32con.KEY_READ)
-    for name, num, blank, time in win32api.RegEnumKeyEx(reg_handle):
-        # this is some identical key of a sid that contains some software names
-        # but no detailed information about the software installed for that user
-        if '_Classes' in name:
-            break
-        if name not in skip_users:
-            usr_sw_uninst_key = "\\".join([name, sw_uninst_key])
-            user_keys.append(usr_sw_uninst_key)
-    user_hive_and_keys[users_hive] = user_keys
-    return user_hive_and_keys
-
-
-=======
->>>>>>> 13facbf0
 def _get_reg_value(reg_hive, reg_key, value_name=''):
     '''
     Read one value from Windows registry.
