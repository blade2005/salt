# -*- coding: utf-8 -*-
'''
The networking module for RHEL/Fedora based distros
'''
from __future__ import absolute_import

# Import python libs
import logging
import os.path
import os

# Import third party libs
import jinja2
import jinja2.exceptions

# Import salt libs
import salt.utils
import salt.utils.templates
import salt.utils.validate.net
import salt.ext.six as six
from salt.ext.six.moves import StringIO

# Set up logging
log = logging.getLogger(__name__)

# Set up template environment
JINJA = jinja2.Environment(
    loader=jinja2.FileSystemLoader(
        os.path.join(salt.utils.templates.TEMPLATE_DIRNAME, 'rh_ip')
    )
)

# Define the module's virtual name
__virtualname__ = 'ip'


def __virtual__():
    '''
    Confine this module to RHEL/Fedora based distros
    '''
    if __grains__['os_family'] == 'RedHat':
        return __virtualname__
    return False


# Setup networking attributes
_ETHTOOL_CONFIG_OPTS = [
    'autoneg', 'speed', 'duplex',
    'rx', 'tx', 'sg', 'tso', 'ufo',
    'gso', 'gro', 'lro'
]
_RH_CONFIG_OPTS = [
    'domain', 'peerdns', 'peerntp', 'defroute',
    'mtu', 'static-routes', 'gateway'
]
_RH_CONFIG_BONDING_OPTS = [
    'mode', 'miimon', 'arp_interval',
    'arp_ip_target', 'downdelay', 'updelay',
    'use_carrier', 'lacp_rate', 'hashing-algorithm',
    'max_bonds', 'tx_queues', 'num_grat_arp',
    'num_unsol_na', 'primary', 'primary_reselect',
    'ad_select', 'xmit_hash_policy', 'arp_validate',
    'fail_over_mac', 'all_slaves_active', 'resend_igmp'
]
_RH_NETWORK_SCRIPT_DIR = '/etc/sysconfig/network-scripts'
_RH_NETWORK_FILE = '/etc/sysconfig/network'
_RH_NETWORK_CONF_FILES = '/etc/modprobe.d'
_CONFIG_TRUE = ['yes', 'on', 'true', '1', True]
_CONFIG_FALSE = ['no', 'off', 'false', '0', False]
_IFACE_TYPES = [
    'eth', 'bond', 'alias', 'clone',
    'ipsec', 'dialup', 'bridge', 'slave', 'vlan',
    'ipip', 'ib',
]


def _error_msg_iface(iface, option, expected):
    '''
    Build an appropriate error message from a given option and
    a list of expected values.
    '''
    msg = 'Invalid option -- Interface: {0}, Option: {1}, Expected: [{2}]'
    return msg.format(iface, option, '|'.join(expected))


def _error_msg_routes(iface, option, expected):
    '''
    Build an appropriate error message from a given option and
    a list of expected values.
    '''
    msg = 'Invalid option -- Route interface: {0}, Option: {1}, Expected: [{2}]'
    return msg.format(iface, option, expected)


def _log_default_iface(iface, opt, value):
    msg = 'Using default option -- Interface: {0} Option: {1} Value: {2}'
    log.info(msg.format(iface, opt, value))


def _error_msg_network(option, expected):
    '''
    Build an appropriate error message from a given option and
    a list of expected values.
    '''
    msg = 'Invalid network setting -- Setting: {0}, Expected: [{1}]'
    return msg.format(option, '|'.join(expected))


def _log_default_network(opt, value):
    msg = 'Using existing setting -- Setting: {0} Value: {1}'
    log.info(msg.format(opt, value))


def _parse_rh_config(path):
    rh_config = _read_file(path)
    cv_rh_config = {}
    if rh_config:
        for line in rh_config:
            line = line.strip()
            if len(line) == 0 or line.startswith('!') or line.startswith('#'):
                continue
            pair = [p.rstrip() for p in line.split('=', 1)]
            if len(pair) != 2:
                continue
            name, value = pair
            cv_rh_config[name.upper()] = value

    return cv_rh_config


def _parse_ethtool_opts(opts, iface):
    '''
    Filters given options and outputs valid settings for ETHTOOLS_OPTS
    If an option has a value that is not expected, this
    function will log what the Interface, Setting and what it was
    expecting.
    '''
    config = {}

    if 'autoneg' in opts:
        if opts['autoneg'] in _CONFIG_TRUE:
            config.update({'autoneg': 'on'})
        elif opts['autoneg'] in _CONFIG_FALSE:
            config.update({'autoneg': 'off'})
        else:
            _raise_error_iface(iface, 'autoneg', _CONFIG_TRUE + _CONFIG_FALSE)

    if 'duplex' in opts:
        valid = ['full', 'half']
        if opts['duplex'] in valid:
            config.update({'duplex': opts['duplex']})
        else:
            _raise_error_iface(iface, 'duplex', valid)

    if 'speed' in opts:
        valid = ['10', '100', '1000', '10000']
        if str(opts['speed']) in valid:
            config.update({'speed': opts['speed']})
        else:
            _raise_error_iface(iface, opts['speed'], valid)

    valid = _CONFIG_TRUE + _CONFIG_FALSE
    for option in ('rx', 'tx', 'sg', 'tso', 'ufo', 'gso', 'gro', 'lro'):
        if option in opts:
            if opts[option] in _CONFIG_TRUE:
                config.update({option: 'on'})
            elif opts[option] in _CONFIG_FALSE:
                config.update({option: 'off'})
            else:
                _raise_error_iface(iface, option, valid)

    return config


def _parse_settings_bond(opts, iface):
    '''
    Filters given options and outputs valid settings for requested
    operation. If an option has a value that is not expected, this
    function will log what the Interface, Setting and what it was
    expecting.
    '''

    bond_def = {
        # 803.ad aggregation selection logic
        # 0 for stable (default)
        # 1 for bandwidth
        # 2 for count
        'ad_select': '0',
        # Max number of transmit queues (default = 16)
        'tx_queues': '16',
        # Link monitoring in milliseconds. Most NICs support this
        'miimon': '100',
        # ARP interval in milliseconds
        'arp_interval': '250',
        # Delay before considering link down in milliseconds (miimon * 2)
        'downdelay': '200',
        # lacp_rate 0: Slow - every 30 seconds
        # lacp_rate 1: Fast - every 1 second
        'lacp_rate': '0',
        # Max bonds for this driver
        'max_bonds': '1',
        # Specifies the time, in milliseconds, to wait before
        # enabling a slave after a link recovery has been
        # detected. Only used with miimon.
        'updelay': '0',
        # Used with miimon.
        # On: driver sends mii
        # Off: ethtool sends mii
        'use_carrier': 'on',
        # Default. Don't change unless you know what you are doing.
        'xmit_hash_policy': 'layer2',
    }

    if opts['mode'] in ['balance-rr', '0']:
        log.info(
            'Device: {0} Bonding Mode: load balancing (round-robin)'.format(
                iface
            )
        )
        return _parse_settings_bond_0(opts, iface, bond_def)
    elif opts['mode'] in ['active-backup', '1']:
        log.info(
            'Device: {0} Bonding Mode: fault-tolerance (active-backup)'.format(
                iface
            )
        )
        return _parse_settings_bond_1(opts, iface, bond_def)
    elif opts['mode'] in ['balance-xor', '2']:
        log.info(
            'Device: {0} Bonding Mode: load balancing (xor)'.format(iface)
        )
        return _parse_settings_bond_2(opts, iface, bond_def)
    elif opts['mode'] in ['broadcast', '3']:
        log.info(
            'Device: {0} Bonding Mode: fault-tolerance (broadcast)'.format(
                iface
            )
        )
        return _parse_settings_bond_3(opts, iface, bond_def)
    elif opts['mode'] in ['802.3ad', '4']:
        log.info(
            'Device: {0} Bonding Mode: IEEE 802.3ad Dynamic link '
            'aggregation'.format(iface)
        )
        return _parse_settings_bond_4(opts, iface, bond_def)
    elif opts['mode'] in ['balance-tlb', '5']:
        log.info(
            'Device: {0} Bonding Mode: transmit load balancing'.format(iface)
        )
        return _parse_settings_bond_5(opts, iface, bond_def)
    elif opts['mode'] in ['balance-alb', '6']:
        log.info(
            'Device: {0} Bonding Mode: adaptive load balancing'.format(iface)
        )
        return _parse_settings_bond_6(opts, iface, bond_def)
    else:
        valid = [
            '0', '1', '2', '3', '4', '5', '6',
            'balance-rr', 'active-backup', 'balance-xor',
            'broadcast', '802.3ad', 'balance-tlb', 'balance-alb'
        ]
        _raise_error_iface(iface, 'mode', valid)


def _parse_settings_bond_0(opts, iface, bond_def):
    '''
    Filters given options and outputs valid settings for bond0.
    If an option has a value that is not expected, this
    function will log what the Interface, Setting and what it was
    expecting.
    '''
    bond = {'mode': '0'}

    # ARP targets in n.n.n.n form
    valid = ['list of ips (up to 16)']
    if 'arp_ip_target' in opts:
        if isinstance(opts['arp_ip_target'], list):
            if 1 <= len(opts['arp_ip_target']) <= 16:
                bond.update({'arp_ip_target': []})
                for ip in opts['arp_ip_target']:  # pylint: disable=C0103
                    bond['arp_ip_target'].append(ip)
            else:
                _raise_error_iface(iface, 'arp_ip_target', valid)
        else:
            _raise_error_iface(iface, 'arp_ip_target', valid)
    else:
        _raise_error_iface(iface, 'arp_ip_target', valid)

    if 'arp_interval' in opts:
        try:
            int(opts['arp_interval'])
            bond.update({'arp_interval': opts['arp_interval']})
        except Exception:
            _raise_error_iface(iface, 'arp_interval', ['integer'])
    else:
        _log_default_iface(iface, 'arp_interval', bond_def['arp_interval'])
        bond.update({'arp_interval': bond_def['arp_interval']})

    return bond


def _parse_settings_bond_1(opts, iface, bond_def):

    '''
    Filters given options and outputs valid settings for bond1.
    If an option has a value that is not expected, this
    function will log what the Interface, Setting and what it was
    expecting.
    '''
    bond = {'mode': '1'}

    for binding in ['miimon', 'downdelay', 'updelay']:
        if binding in opts:
            try:
                int(opts[binding])
                bond.update({binding: opts[binding]})
            except Exception:
                _raise_error_iface(iface, binding, ['integer'])
        else:
            _log_default_iface(iface, binding, bond_def[binding])
            bond.update({binding: bond_def[binding]})

    if 'use_carrier' in opts:
        if opts['use_carrier'] in _CONFIG_TRUE:
            bond.update({'use_carrier': 'on'})
        elif opts['use_carrier'] in _CONFIG_FALSE:
            bond.update({'use_carrier': 'off'})
        else:
            valid = _CONFIG_TRUE + _CONFIG_FALSE
            _raise_error_iface(iface, 'use_carrier', valid)
    else:
        _log_default_iface(iface, 'use_carrier', bond_def['use_carrier'])
        bond.update({'use_carrier': bond_def['use_carrier']})

    return bond


def _parse_settings_bond_2(opts, iface, bond_def):
    '''
    Filters given options and outputs valid settings for bond2.
    If an option has a value that is not expected, this
    function will log what the Interface, Setting and what it was
    expecting.
    '''

    bond = {'mode': '2'}

    valid = ['list of ips (up to 16)']
    if 'arp_ip_target' in opts:
        if isinstance(opts['arp_ip_target'], list):
            if 1 <= len(opts['arp_ip_target']) <= 16:
                bond.update({'arp_ip_target': []})
                for ip in opts['arp_ip_target']:  # pylint: disable=C0103
                    bond['arp_ip_target'].append(ip)
            else:
                _raise_error_iface(iface, 'arp_ip_target', valid)
        else:
            _raise_error_iface(iface, 'arp_ip_target', valid)
    else:
        _raise_error_iface(iface, 'arp_ip_target', valid)

    if 'arp_interval' in opts:
        try:
            int(opts['arp_interval'])
            bond.update({'arp_interval': opts['arp_interval']})
        except Exception:
            _raise_error_iface(iface, 'arp_interval', ['integer'])
    else:
        _log_default_iface(iface, 'arp_interval', bond_def['arp_interval'])
        bond.update({'arp_interval': bond_def['arp_interval']})

    if 'primary' in opts:
        bond.update({'primary': opts['primary']})

    if 'hashing-algorithm' in opts:
        valid = ['layer2', 'layer2+3', 'layer3+4']
        if opts['hashing-algorithm'] in valid:
            bond.update({'xmit_hash_policy': opts['hashing-algorithm']})
        else:
            _raise_error_iface(iface, 'hashing-algorithm', valid)

    return bond


def _parse_settings_bond_3(opts, iface, bond_def):

    '''
    Filters given options and outputs valid settings for bond3.
    If an option has a value that is not expected, this
    function will log what the Interface, Setting and what it was
    expecting.
    '''
    bond = {'mode': '3'}

    for binding in ['miimon', 'downdelay', 'updelay']:
        if binding in opts:
            try:
                int(opts[binding])
                bond.update({binding: opts[binding]})
            except Exception:
                _raise_error_iface(iface, binding, ['integer'])
        else:
            _log_default_iface(iface, binding, bond_def[binding])
            bond.update({binding: bond_def[binding]})

    if 'use_carrier' in opts:
        if opts['use_carrier'] in _CONFIG_TRUE:
            bond.update({'use_carrier': 'on'})
        elif opts['use_carrier'] in _CONFIG_FALSE:
            bond.update({'use_carrier': 'off'})
        else:
            valid = _CONFIG_TRUE + _CONFIG_FALSE
            _raise_error_iface(iface, 'use_carrier', valid)
    else:
        _log_default_iface(iface, 'use_carrier', bond_def['use_carrier'])
        bond.update({'use_carrier': bond_def['use_carrier']})

    return bond


def _parse_settings_bond_4(opts, iface, bond_def):
    '''
    Filters given options and outputs valid settings for bond4.
    If an option has a value that is not expected, this
    function will log what the Interface, Setting and what it was
    expecting.
    '''

    bond = {'mode': '4'}

    for binding in ['miimon', 'downdelay', 'updelay', 'lacp_rate', 'ad_select']:
        if binding in opts:
            if binding == 'lacp_rate':
                if opts[binding] == 'fast':
                    opts.update({binding: '1'})
                if opts[binding] == 'slow':
                    opts.update({binding: '0'})
                valid = ['fast', '1', 'slow', '0']
            else:
                valid = ['integer']
            try:
                int(opts[binding])
                bond.update({binding: opts[binding]})
            except Exception:
                _raise_error_iface(iface, binding, valid)
        else:
            _log_default_iface(iface, binding, bond_def[binding])
            bond.update({binding: bond_def[binding]})

    if 'use_carrier' in opts:
        if opts['use_carrier'] in _CONFIG_TRUE:
            bond.update({'use_carrier': 'on'})
        elif opts['use_carrier'] in _CONFIG_FALSE:
            bond.update({'use_carrier': 'off'})
        else:
            valid = _CONFIG_TRUE + _CONFIG_FALSE
            _raise_error_iface(iface, 'use_carrier', valid)
    else:
        _log_default_iface(iface, 'use_carrier', bond_def['use_carrier'])
        bond.update({'use_carrier': bond_def['use_carrier']})

    if 'hashing-algorithm' in opts:
        valid = ['layer2', 'layer2+3', 'layer3+4']
        if opts['hashing-algorithm'] in valid:
            bond.update({'xmit_hash_policy': opts['hashing-algorithm']})
        else:
            _raise_error_iface(iface, 'hashing-algorithm', valid)

    return bond


def _parse_settings_bond_5(opts, iface, bond_def):

    '''
    Filters given options and outputs valid settings for bond5.
    If an option has a value that is not expected, this
    function will log what the Interface, Setting and what it was
    expecting.
    '''
    bond = {'mode': '5'}

    for binding in ['miimon', 'downdelay', 'updelay']:
        if binding in opts:
            try:
                int(opts[binding])
                bond.update({binding: opts[binding]})
            except Exception:
                _raise_error_iface(iface, binding, ['integer'])
        else:
            _log_default_iface(iface, binding, bond_def[binding])
            bond.update({binding: bond_def[binding]})

    if 'use_carrier' in opts:
        if opts['use_carrier'] in _CONFIG_TRUE:
            bond.update({'use_carrier': 'on'})
        elif opts['use_carrier'] in _CONFIG_FALSE:
            bond.update({'use_carrier': 'off'})
        else:
            valid = _CONFIG_TRUE + _CONFIG_FALSE
            _raise_error_iface(iface, 'use_carrier', valid)
    else:
        _log_default_iface(iface, 'use_carrier', bond_def['use_carrier'])
        bond.update({'use_carrier': bond_def['use_carrier']})

    return bond


def _parse_settings_bond_6(opts, iface, bond_def):

    '''
    Filters given options and outputs valid settings for bond6.
    If an option has a value that is not expected, this
    function will log what the Interface, Setting and what it was
    expecting.
    '''
    bond = {'mode': '6'}

    for binding in ['miimon', 'downdelay', 'updelay']:
        if binding in opts:
            try:
                int(opts[binding])
                bond.update({binding: opts[binding]})
            except Exception:
                _raise_error_iface(iface, binding, ['integer'])
        else:
            _log_default_iface(iface, binding, bond_def[binding])
            bond.update({binding: bond_def[binding]})

    if 'use_carrier' in opts:
        if opts['use_carrier'] in _CONFIG_TRUE:
            bond.update({'use_carrier': 'on'})
        elif opts['use_carrier'] in _CONFIG_FALSE:
            bond.update({'use_carrier': 'off'})
        else:
            valid = _CONFIG_TRUE + _CONFIG_FALSE
            _raise_error_iface(iface, 'use_carrier', valid)
    else:
        _log_default_iface(iface, 'use_carrier', bond_def['use_carrier'])
        bond.update({'use_carrier': bond_def['use_carrier']})

    return bond


def _parse_settings_eth(opts, iface_type, enabled, iface):
    '''
    Filters given options and outputs valid settings for a
    network interface.
    '''
    result = {'name': iface}
    if 'proto' in opts:
        valid = ['none', 'bootp', 'dhcp']
        if opts['proto'] in valid:
            result['proto'] = opts['proto']
        else:
            _raise_error_iface(iface, opts['proto'], valid)

    if 'dns' in opts:
        result['dns'] = opts['dns']
        result['peerdns'] = 'yes'

    if 'mtu' in opts:
        try:
            result['mtu'] = int(opts['mtu'])
        except Exception:
            _raise_error_iface(iface, 'mtu', ['integer'])

    if iface_type not in ['bridge']:
        ethtool = _parse_ethtool_opts(opts, iface)
        if ethtool:
            result['ethtool'] = ethtool

    if iface_type == 'slave':
        result['proto'] = 'none'

    if iface_type == 'bond':
        bonding = _parse_settings_bond(opts, iface)
        if bonding:
            result['bonding'] = bonding

    if iface_type not in ['bond', 'vlan', 'bridge', 'ipip']:
        if 'addr' in opts:
            if salt.utils.validate.net.mac(opts['addr']):
                result['addr'] = opts['addr']
            else:
                _raise_error_iface(iface, opts['addr'], ['AA:BB:CC:DD:EE:FF'])
        else:
            # If interface type is slave for bond, not setting hwaddr
            if iface_type != 'slave':
                ifaces = __salt__['network.interfaces']()
                if iface in ifaces and 'hwaddr' in ifaces[iface]:
                    result['addr'] = ifaces[iface]['hwaddr']
    if iface_type == 'eth':
        result['devtype'] = 'Ethernet'
    if iface_type == 'bridge':
        result['devtype'] = 'Bridge'
        bypassfirewall = True
        valid = _CONFIG_TRUE + _CONFIG_FALSE
        for opt in ['bypassfirewall']:
            if opt in opts:
                if opts[opt] in _CONFIG_TRUE:
                    bypassfirewall = True
                elif opts[opt] in _CONFIG_FALSE:
                    bypassfirewall = False
                else:
                    _raise_error_iface(iface, opts[opt], valid)
        if bypassfirewall:
            __salt__['sysctl.persist']('net.bridge.bridge-nf-call-ip6tables', '0')
            __salt__['sysctl.persist']('net.bridge.bridge-nf-call-iptables', '0')
            __salt__['sysctl.persist']('net.bridge.bridge-nf-call-arptables', '0')
        else:
            __salt__['sysctl.persist']('net.bridge.bridge-nf-call-ip6tables', '1')
            __salt__['sysctl.persist']('net.bridge.bridge-nf-call-iptables', '1')
            __salt__['sysctl.persist']('net.bridge.bridge-nf-call-arptables', '1')
    else:
        if 'bridge' in opts:
            result['bridge'] = opts['bridge']

    if iface_type == 'ipip':
        result['devtype'] = 'IPIP'
        for opt in ['my_inner_ipaddr', 'my_outer_ipaddr']:
            if opt not in opts:
                _raise_error_iface(iface, opts[opt], ['1.2.3.4'])
            else:
                result[opt] = opts[opt]
    if iface_type == 'ib':
        result['devtype'] = 'InfiniBand'

    if 'prefix' in opts:
        if 'netmask' in opts:
            msg = 'Cannot use prefix and netmask together'
            log.error(msg)
            raise AttributeError(msg)
        result['prefix'] = opts['prefix']
    elif 'netmask' in opts:
        result['netmask'] = opts['netmask']

    for opt in ['ipaddr', 'master', 'srcaddr', 'delay', 'domain', 'gateway', 'uuid', 'nickname']:
        if opt in opts:
            result[opt] = opts[opt]

    for opt in ['ipv6addr', 'ipv6gateway']:
        if opt in opts:
            result[opt] = opts[opt]

    if 'mtu' in opts:
        try:
            int(opts['mtu'])
            result['mtu'] = opts['mtu']
        except Exception:
            _raise_error_iface(iface, 'mtu', ['integer'])

    if 'enable_ipv6' in opts:
        result['enable_ipv6'] = opts['enable_ipv6']

    valid = _CONFIG_TRUE + _CONFIG_FALSE
<<<<<<< HEAD
    for opt in ['onparent', 'peerdns', 'peerroutes', 'slave', 'vlan', 'defroute', 'stp', 'ipv6_peerdns',
                'ipv6_defroute', 'ipv6_peerroutes', 'ipv6_autoconf', 'ipv4_failure_fatal', 'dhcpv6c']:
=======
    for opt in ['onparent', 'peerdns', 'peerntp', 'slave', 'vlan', 'defroute', 'stp']:
>>>>>>> 97d2a5fd
        if opt in opts:
            if opts[opt] in _CONFIG_TRUE:
                result[opt] = 'yes'
            elif opts[opt] in _CONFIG_FALSE:
                result[opt] = 'no'
            else:
                _raise_error_iface(iface, opts[opt], valid)

    if 'onboot' in opts:
        log.warning(
            'The \'onboot\' option is controlled by the \'enabled\' option. '
            'Interface: {0} Enabled: {1}'.format(iface, enabled)
        )

    if enabled:
        result['onboot'] = 'yes'
    else:
        result['onboot'] = 'no'

    # If the interface is defined then we want to always take
    # control away from non-root users; unless the administrator
    # wants to allow non-root users to control the device.
    if 'userctl' in opts:
        if opts['userctl'] in _CONFIG_TRUE:
            result['userctl'] = 'yes'
        elif opts['userctl'] in _CONFIG_FALSE:
            result['userctl'] = 'no'
        else:
            _raise_error_iface(iface, opts['userctl'], valid)
    else:
        result['userctl'] = 'no'

    # This vlan is in opts, and should be only used in range interface
    # will affect jinja template for interface generating
    if 'vlan' in opts:
        if opts['vlan'] in _CONFIG_TRUE:
            result['vlan'] = 'yes'
        elif opts['vlan'] in _CONFIG_FALSE:
            result['vlan'] = 'no'
        else:
            _raise_error_iface(iface, opts['vlan'], valid)

    if 'arpcheck' in opts:
        if opts['arpcheck'] in _CONFIG_FALSE:
            result['arpcheck'] = 'no'

    if 'ipaddr_start' in opts:
        result['ipaddr_start'] = opts['ipaddr_start']

    if 'ipaddr_end' in opts:
        result['ipaddr_end'] = opts['ipaddr_end']

    if 'clonenum_start' in opts:
        result['clonenum_start'] = opts['clonenum_start']

    return result


def _parse_routes(iface, opts):
    '''
    Filters given options and outputs valid settings for
    the route settings file.
    '''
    # Normalize keys
    opts = dict((k.lower(), v) for (k, v) in six.iteritems(opts))
    result = {}
    if 'routes' not in opts:
        _raise_error_routes(iface, 'routes', 'List of routes')

    for opt in opts:
        result[opt] = opts[opt]

    return result


def _parse_network_settings(opts, current):
    '''
    Filters given options and outputs valid settings for
    the global network settings file.
    '''
    # Normalize keys
    opts = dict((k.lower(), v) for (k, v) in six.iteritems(opts))
    current = dict((k.lower(), v) for (k, v) in six.iteritems(current))
    result = {}

    valid = _CONFIG_TRUE + _CONFIG_FALSE
    if 'enabled' not in opts:
        try:
            opts['networking'] = current['networking']
            _log_default_network('networking', current['networking'])
        except ValueError:
            _raise_error_network('networking', valid)
    else:
        opts['networking'] = opts['enabled']

    if opts['networking'] in valid:
        if opts['networking'] in _CONFIG_TRUE:
            result['networking'] = 'yes'
        elif opts['networking'] in _CONFIG_FALSE:
            result['networking'] = 'no'
    else:
        _raise_error_network('networking', valid)

    if 'hostname' not in opts:
        try:
            opts['hostname'] = current['hostname']
            _log_default_network('hostname', current['hostname'])
        except Exception:
            _raise_error_network('hostname', ['server1.example.com'])

    if opts['hostname']:
        result['hostname'] = opts['hostname']
    else:
        _raise_error_network('hostname', ['server1.example.com'])

    if 'nozeroconf' in opts:
        if opts['nozeroconf'] in valid:
            if opts['nozeroconf'] in _CONFIG_TRUE:
                result['nozeroconf'] = 'true'
            elif opts['nozeroconf'] in _CONFIG_FALSE:
                result['nozeroconf'] = 'false'
        else:
            _raise_error_network('nozeroconf', valid)

    for opt in opts:
        if opt not in ['networking', 'hostname', 'nozeroconf']:
            result[opt] = opts[opt]
    return result


def _raise_error_iface(iface, option, expected):
    '''
    Log and raise an error with a logical formatted message.
    '''
    msg = _error_msg_iface(iface, option, expected)
    log.error(msg)
    raise AttributeError(msg)


def _raise_error_network(option, expected):
    '''
    Log and raise an error with a logical formatted message.
    '''
    msg = _error_msg_network(option, expected)
    log.error(msg)
    raise AttributeError(msg)


def _raise_error_routes(iface, option, expected):
    '''
    Log and raise an error with a logical formatted message.
    '''
    msg = _error_msg_routes(iface, option, expected)
    log.error(msg)
    raise AttributeError(msg)


def _read_file(path):
    '''
    Reads and returns the contents of a file
    '''
    try:
        with salt.utils.fopen(path, 'rb') as contents:
            # without newlines character. http://stackoverflow.com/questions/12330522/reading-a-file-without-newlines
            return contents.read().splitlines()
    except Exception:
        return []  # Return empty list for type consistency


def _write_file_iface(iface, data, folder, pattern):
    '''
    Writes a file to disk
    '''
    filename = os.path.join(folder, pattern.format(iface))
    if not os.path.exists(folder):
        msg = '{0} cannot be written. {1} does not exist'
        msg = msg.format(filename, folder)
        log.error(msg)
        raise AttributeError(msg)
    fout = salt.utils.fopen(filename, 'w')
    fout.write(data)
    fout.close()


def _write_file_network(data, filename):
    '''
    Writes a file to disk
    '''
    fout = salt.utils.fopen(filename, 'w')
    fout.write(data)
    fout.close()


def _read_temp(data):
    tout = StringIO()
    tout.write(data)
    tout.seek(0)
    output = tout.read().splitlines()  # Discard newlines
    tout.close()
    return output


def build_bond(iface, **settings):
    '''
    Create a bond script in /etc/modprobe.d with the passed settings
    and load the bonding kernel module.

    CLI Example:

    .. code-block:: bash

        salt '*' ip.build_bond bond0 mode=balance-alb
    '''
    rh_major = __grains__['osrelease'][:1]

    opts = _parse_settings_bond(settings, iface)
    try:
        template = JINJA.get_template('conf.jinja')
    except jinja2.exceptions.TemplateNotFound:
        log.error('Could not load template conf.jinja')
        return ''
    data = template.render({'name': iface, 'bonding': opts})
    _write_file_iface(iface, data, _RH_NETWORK_CONF_FILES, '{0}.conf'.format(iface))
    path = os.path.join(_RH_NETWORK_CONF_FILES, '{0}.conf'.format(iface))
    if rh_major == '5':
        __salt__['cmd.run'](
            'sed -i -e "/^alias\\s{0}.*/d" /etc/modprobe.conf'.format(iface),
            python_shell=False
        )
        __salt__['cmd.run'](
            'sed -i -e "/^options\\s{0}.*/d" /etc/modprobe.conf'.format(iface),
            python_shell=False
        )
        __salt__['file.append']('/etc/modprobe.conf', path)
    __salt__['kmod.load']('bonding')

    if settings['test']:
        return _read_temp(data)

    return _read_file(path)


def build_interface(iface, iface_type, enabled, **settings):
    '''
    Build an interface script for a network interface.

    CLI Example:

    .. code-block:: bash

        salt '*' ip.build_interface eth0 eth <settings>
    '''
    if __grains__['os'] == 'Fedora':
        rh_major = '6'
    else:
        rh_major = __grains__['osrelease'][:1]

    iface = iface.lower()
    iface_type = iface_type.lower()

    if iface_type not in _IFACE_TYPES:
        _raise_error_iface(iface, iface_type, _IFACE_TYPES)

    if iface_type == 'slave':
        settings['slave'] = 'yes'
        if 'master' not in settings:
            msg = 'master is a required setting for slave interfaces'
            log.error(msg)
            raise AttributeError(msg)

    if iface_type == 'vlan':
        settings['vlan'] = 'yes'

    if iface_type == 'bridge':
        __salt__['pkg.install']('bridge-utils')

    if iface_type in ['eth', 'bond', 'bridge', 'slave', 'vlan', 'ipip', 'ib']:
        opts = _parse_settings_eth(settings, iface_type, enabled, iface)
        try:
            template = JINJA.get_template('rh{0}_eth.jinja'.format(rh_major))
        except jinja2.exceptions.TemplateNotFound:
            log.error(
                'Could not load template rh{0}_eth.jinja'.format(
                    rh_major
                )
            )
            return ''
        ifcfg = template.render(opts)

    if 'test' in settings and settings['test']:
        return _read_temp(ifcfg)

    _write_file_iface(iface, ifcfg, _RH_NETWORK_SCRIPT_DIR, 'ifcfg-{0}')
    path = os.path.join(_RH_NETWORK_SCRIPT_DIR, 'ifcfg-{0}'.format(iface))

    return _read_file(path)


def build_routes(iface, **settings):
    '''
    Build a route script for a network interface.

    CLI Example:

    .. code-block:: bash

        salt '*' ip.build_routes eth0 <settings>
    '''

    template = 'rh6_route_eth.jinja'
    if __grains__['osrelease'][0] < 6:
        template = 'route_eth.jinja'
    log.debug('Template name: ' + template)

    iface = iface.lower()
    opts = _parse_routes(iface, settings)
    log.debug("Opts: \n {0}".format(opts))
    try:
        template = JINJA.get_template(template)
    except jinja2.exceptions.TemplateNotFound:
        log.error(
            'Could not load template {0}'.format(template)
        )
        return ''
    opts6 = []
    opts4 = []
    for route in opts['routes']:
        ipaddr = route['ipaddr']
        if salt.utils.validate.net.ipv6_addr(ipaddr):
            opts6.append(route)
        else:
            opts4.append(route)
    log.debug("IPv4 routes:\n{0}".format(opts4))
    log.debug("IPv6 routes:\n{0}".format(opts6))

    routecfg = template.render(routes=opts4)
    routecfg6 = template.render(routes=opts6)

    if settings['test']:
        routes = _read_temp(routecfg)
        routes.extend(_read_temp(routecfg6))
        return routes

    _write_file_iface(iface, routecfg, _RH_NETWORK_SCRIPT_DIR, 'route-{0}')
    _write_file_iface(iface, routecfg6, _RH_NETWORK_SCRIPT_DIR, 'route6-{0}')

    path = os.path.join(_RH_NETWORK_SCRIPT_DIR, 'route-{0}'.format(iface))
    path6 = os.path.join(_RH_NETWORK_SCRIPT_DIR, 'route6-{0}'.format(iface))

    routes = _read_file(path)
    routes.extend(_read_file(path6))
    return routes


def down(iface, iface_type):
    '''
    Shutdown a network interface

    CLI Example:

    .. code-block:: bash

        salt '*' ip.down eth0
    '''
    # Slave devices are controlled by the master.
    if iface_type not in ['slave']:
        return __salt__['cmd.run']('ifdown {0}'.format(iface))
    return None


def get_bond(iface):
    '''
    Return the content of a bond script

    CLI Example:

    .. code-block:: bash

        salt '*' ip.get_bond bond0
    '''
    path = os.path.join(_RH_NETWORK_CONF_FILES, '{0}.conf'.format(iface))
    return _read_file(path)


def get_interface(iface):
    '''
    Return the contents of an interface script

    CLI Example:

    .. code-block:: bash

        salt '*' ip.get_interface eth0
    '''
    path = os.path.join(_RH_NETWORK_SCRIPT_DIR, 'ifcfg-{0}'.format(iface))
    return _read_file(path)


def up(iface, iface_type):  # pylint: disable=C0103
    '''
    Start up a network interface

    CLI Example:

    .. code-block:: bash

        salt '*' ip.up eth0
    '''
    # Slave devices are controlled by the master.
    if iface_type not in ['slave']:
        return __salt__['cmd.run']('ifup {0}'.format(iface))
    return None


def get_routes(iface):
    '''
    Return the contents of the interface routes script.

    CLI Example:

    .. code-block:: bash

        salt '*' ip.get_routes eth0
    '''
    path = os.path.join(_RH_NETWORK_SCRIPT_DIR, 'route-{0}'.format(iface))
    path6 = os.path.join(_RH_NETWORK_SCRIPT_DIR, 'route6-{0}'.format(iface))
    routes = _read_file(path)
    routes.extend(_read_file(path6))
    return routes


def get_network_settings():
    '''
    Return the contents of the global network script.

    CLI Example:

    .. code-block:: bash

        salt '*' ip.get_network_settings
    '''
    return _read_file(_RH_NETWORK_FILE)


def apply_network_settings(**settings):
    '''
    Apply global network configuration.

    CLI Example:

    .. code-block:: bash

        salt '*' ip.apply_network_settings
    '''
    if 'require_reboot' not in settings:
        settings['require_reboot'] = False

    if 'apply_hostname' not in settings:
        settings['apply_hostname'] = False

    hostname_res = True
    if settings['apply_hostname'] in _CONFIG_TRUE:
        if 'hostname' in settings:
            hostname_res = __salt__['network.mod_hostname'](settings['hostname'])
        else:
            log.warning(
                'The network state sls is trying to apply hostname '
                'changes but no hostname is defined.'
            )
            hostname_res = False

    res = True
    if settings['require_reboot'] in _CONFIG_TRUE:
        log.warning(
            'The network state sls is requiring a reboot of the system to '
            'properly apply network configuration.'
        )
        res = True
    else:
        res = __salt__['service.restart']('network')

    return hostname_res and res


def build_network_settings(**settings):
    '''
    Build the global network script.

    CLI Example:

    .. code-block:: bash

        salt '*' ip.build_network_settings <settings>
    '''
    # Read current configuration and store default values
    current_network_settings = _parse_rh_config(_RH_NETWORK_FILE)

    # Build settings
    opts = _parse_network_settings(settings, current_network_settings)
    try:
        template = JINJA.get_template('network.jinja')
    except jinja2.exceptions.TemplateNotFound:
        log.error('Could not load template network.jinja')
        return ''
    network = template.render(opts)

    if settings['test']:
        return _read_temp(network)

    # Write settings
    _write_file_network(network, _RH_NETWORK_FILE)

    return _read_file(_RH_NETWORK_FILE)<|MERGE_RESOLUTION|>--- conflicted
+++ resolved
@@ -653,12 +653,8 @@
         result['enable_ipv6'] = opts['enable_ipv6']
 
     valid = _CONFIG_TRUE + _CONFIG_FALSE
-<<<<<<< HEAD
     for opt in ['onparent', 'peerdns', 'peerroutes', 'slave', 'vlan', 'defroute', 'stp', 'ipv6_peerdns',
                 'ipv6_defroute', 'ipv6_peerroutes', 'ipv6_autoconf', 'ipv4_failure_fatal', 'dhcpv6c']:
-=======
-    for opt in ['onparent', 'peerdns', 'peerntp', 'slave', 'vlan', 'defroute', 'stp']:
->>>>>>> 97d2a5fd
         if opt in opts:
             if opts[opt] in _CONFIG_TRUE:
                 result[opt] = 'yes'
