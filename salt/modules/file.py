--- conflicted
+++ resolved
@@ -1641,8 +1641,9 @@
 
     if changed:
         if show_changes:
-<<<<<<< HEAD
-            changes_diff = ''.join(difflib.unified_diff(salt.utils.fopen(path, 'r').read().splitlines(), body.splitlines()))
+            with salt.utils.fopen(path, 'r') as fp_:
+                path_content = fp_.read().splitlines()
+            changes_diff = ''.join(difflib.unified_diff(path_content, body.splitlines()))
         if __opts__['test'] is False:
             fh_ = None
             try:
@@ -1651,18 +1652,6 @@
             finally:
                 if fh_:
                     fh_.close()
-=======
-            with salt.utils.fopen(path, 'r') as fp_:
-                path_content = fp_.read().splitlines()
-            changes_diff = ''.join(difflib.unified_diff(path_content, body.splitlines()))
-        fh_ = None
-        try:
-            fh_ = salt.utils.atomicfile.atomic_open(path, 'w')
-            fh_.write(body)
-        finally:
-            if fh_:
-                fh_.close()
->>>>>>> d9c20c04
 
     return show_changes and changes_diff or changed
 
