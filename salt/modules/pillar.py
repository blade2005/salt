# -*- coding: utf-8 -*-
'''
Extract the pillar data for this minion
'''
from __future__ import absolute_import

# Import python libs
import collections

# Import third party libs
import copy
import os
import copy
import logging
import yaml
import salt.ext.six as six

# Import salt libs
import salt.pillar
import salt.utils
import salt.utils.crypt
from salt.defaults import DEFAULT_TARGET_DELIM
from salt.exceptions import CommandExecutionError

__proxyenabled__ = ['*']

log = logging.getLogger(__name__)


def get(key,
        default=KeyError,
        merge=False,
        merge_nested_lists=None,
        delimiter=DEFAULT_TARGET_DELIM,
        pillarenv=None,
        saltenv=None):
    '''
    .. versionadded:: 0.14

    Attempt to retrieve the named value from pillar, if the named value is not
    available return the passed default. The default return is an empty string
    except __opts__['pillar_raise_on_missing'] is set to True, in which case a
    KeyError will be raised.

    If the merge parameter is set to ``True``, the default will be recursively
    merged into the returned pillar data.

    The value can also represent a value in a nested dict using a ":" delimiter
    for the dict. This means that if a dict in pillar looks like this::

        {'pkg': {'apache': 'httpd'}}

    To retrieve the value associated with the apache key in the pkg dict this
    key can be passed::

        pkg:apache

    merge : ``False``
        If ``True``, the retrieved values will be merged into the passed
        default. When the default and the retrieved value are both
        dictionaries, the dictionaries will be recursively merged.

        .. versionadded:: 2014.7.0
        .. versionchanged:: 2016.3.7,2016.11.4,Nitrogen
            If the default and the retrieved value are not of the same type,
            then merging will be skipped and the retrieved value will be
            returned. Earlier releases raised an error in these cases.

    merge_nested_lists
        If set to ``False``, lists nested within the retrieved pillar
        dictionary will *overwrite* lists in ``default``. If set to ``True``,
        nested lists will be *merged* into lists in ``default``. If unspecified
        (the default), this option is inherited from the
        :conf_minion:`pillar_merge_lists` minion config option.

        .. note::
            This option is ignored when ``merge`` is set to ``False``.

        .. versionadded:: 2016.11.6

    delimiter
        Specify an alternate delimiter to use when traversing a nested dict.
        This is useful for when the desired key contains a colon. See CLI
        example below for usage.

        .. versionadded:: 2014.7.0

    pillarenv
        If specified, this function will query the master to generate fresh
        pillar data on the fly, specifically from the requested pillar
        environment. Note that this can produce different pillar data than
        executing this function without an environment, as its normal behavior
        is just to return a value from minion's pillar data in memory (which
        can be sourced from more than one pillar environment).

        Using this argument will not affect the pillar data in memory. It will
        however be slightly slower and use more resources on the master due to
        the need for the master to generate and send the minion fresh pillar
        data. This tradeoff in performance however allows for the use case
        where pillar data is desired only from a single environment.

        .. versionadded:: Nitrogen

    saltenv
        Included only for compatibility with
        :conf_minion:`pillarenv_from_saltenv`, and is otherwise ignored.

        .. versionadded:: Nitrogen

    CLI Example:

    .. code-block:: bash

        salt '*' pillar.get pkg:apache
        salt '*' pillar.get abc::def|ghi delimiter='|'
    '''
    if not __opts__.get('pillar_raise_on_missing'):
        if default is KeyError:
            default = ''
<<<<<<< HEAD
    opt_merge_lists = __opts__.get('pillar_merge_lists', False)
    pillar_dict = __pillar__ \
        if all(x is None for x in (saltenv, pillarenv)) \
        else items(saltenv=saltenv, pillarenv=pillarenv)
=======
    opt_merge_lists = __opts__.get('pillar_merge_lists', False) if \
        merge_nested_lists is None else merge_nested_lists
    pillar_dict = __pillar__ if saltenv is None else items(saltenv=saltenv)
>>>>>>> edcafc6a

    if merge:
        if isinstance(default, dict):
            ret = salt.utils.traverse_dict_and_list(
                pillar_dict,
                key,
                {},
                delimiter)
            if isinstance(ret, collections.Mapping):
                default = copy.deepcopy(default)
                return salt.utils.dictupdate.update(
                    default,
                    ret,
                    merge_lists=opt_merge_lists)
            else:
                log.error(
                    'pillar.get: Default (%s) is a dict, but the returned '
                    'pillar value (%s) is of type \'%s\'. Merge will be '
                    'skipped.', default, ret, type(ret).__name__
                )
        elif isinstance(default, list):
            ret = salt.utils.traverse_dict_and_list(
                pillar_dict,
                key,
                [],
                delimiter)
            if isinstance(ret, list):
                default = copy.deepcopy(default)
                default.extend([x for x in ret if x not in default])
                return default
            else:
                log.error(
                    'pillar.get: Default (%s) is a list, but the returned '
                    'pillar value (%s) is of type \'%s\'. Merge will be '
                    'skipped.', default, ret, type(ret).__name__
                )
        else:
            log.error(
                'pillar.get: Default (%s) is of type \'%s\', must be a dict '
                'or list to merge. Merge will be skipped.',
                default, type(default).__name__
            )

    ret = salt.utils.traverse_dict_and_list(pillar_dict,
                                            key,
                                            default,
                                            delimiter)
    if ret is KeyError:
        raise KeyError('Pillar key not found: {0}'.format(key))

    return ret


def items(*args, **kwargs):
    '''
    Calls the master for a fresh pillar and generates the pillar data on the
    fly

    Contrast with :py:func:`raw` which returns the pillar data that is
    currently loaded into the minion.

    pillar
        If specified, allows for a dictionary of pillar data to be made
        available to pillar and ext_pillar rendering. these pillar variables
        will also override any variables of the same name in pillar or
        ext_pillar.

        .. versionadded:: 2015.5.0

    pillar_enc
        If specified, the data passed in the ``pillar`` argument will be passed
        through this renderer to decrypt it.

        .. note::
            This will decrypt on the minion side, so the specified renderer
            must be set up on the minion for this to work. Alternatively,
            pillar data can be decrypted master-side. For more information, see
            the :ref:`Pillar Encryption <pillar-encryption>` documentation.
            Pillar data that is decrypted master-side, is not decrypted until
            the end of pillar compilation though, so minion-side decryption
            will be necessary if the encrypted pillar data must be made
            available in an decrypted state pillar/ext_pillar rendering.

        .. versionadded:: Nitrogen

    pillarenv
        Pass a specific pillar environment from which to compile pillar data.
        If not specified, then the minion's :conf_minion:`pillarenv` option is
        not used, and if that also is not specified then all configured pillar
        environments will be merged into a single pillar dictionary and
        returned.

        .. versionadded:: 2016.11.2

    saltenv
        Included only for compatibility with
        :conf_minion:`pillarenv_from_saltenv`, and is otherwise ignored.

    CLI Example:

    .. code-block:: bash

        salt '*' pillar.items
    '''
    # Preserve backwards compatibility
    if args:
        return item(*args)

    pillarenv = kwargs.get('pillarenv')
    if pillarenv is None:
        if __opts__.get('pillarenv_from_saltenv', False):
            pillarenv = kwargs.get('saltenv') or __opts__['environment']
        else:
            pillarenv = __opts__['pillarenv']

    pillar_override = kwargs.get('pillar')
    pillar_enc = kwargs.get('pillar_enc')

    if pillar_override and pillar_enc:
        try:
            pillar_override = salt.utils.crypt.decrypt(
                pillar_override,
                pillar_enc,
                translate_newlines=True,
                opts=__opts__,
                valid_rend=__opts__['decrypt_pillar_renderers'])
        except Exception as exc:
            raise CommandExecutionError(
                'Failed to decrypt pillar override: {0}'.format(exc)
            )

    pillar = salt.pillar.get_pillar(
        __opts__,
        __grains__,
        __opts__['id'],
        pillar=pillar_override,
        pillarenv=pillarenv)

    return pillar.compile_pillar()

# Allow pillar.data to also be used to return pillar data
data = salt.utils.alias_function(items, 'data')


def _obfuscate_inner(var):
    '''
    Recursive obfuscation of collection types.

    Leaf or unknown Python types get replaced by the type name
    Known collection types trigger recursion.
    In the special case of mapping types, keys are not obfuscated
    '''
    if isinstance(var, (dict, salt.utils.odict.OrderedDict)):
        return var.__class__((key, _obfuscate_inner(val))
                             for key, val in six.iteritems(var))
    elif isinstance(var, (list, set, tuple)):
        return type(var)(_obfuscate_inner(v) for v in var)
    else:
        return '<{0}>'.format(var.__class__.__name__)


def obfuscate(*args):
    '''
    .. versionadded:: 2015.8.0

    Same as :py:func:`items`, but replace pillar values with a simple type indication.

    This is useful to avoid displaying sensitive information on console or
    flooding the console with long output, such as certificates.
    For many debug or control purposes, the stakes lie more in dispatching than in
    actual values.

    In case the value is itself a collection type, obfuscation occurs within the value.
    For mapping types, keys are not obfuscated.
    Here are some examples:

    * ``'secret password'`` becomes ``'<str>'``
    * ``['secret', 1]`` becomes ``['<str>', '<int>']``
    * ``{'login': 'somelogin', 'pwd': 'secret'}`` becomes
      ``{'login': '<str>', 'pwd': '<str>'}``

    CLI Examples:

    .. code-block:: bash

        salt '*' pillar.obfuscate

    '''
    return _obfuscate_inner(items(*args))


# naming chosen for consistency with grains.ls, although it breaks the short
# identifier rule.
def ls(*args):
    '''
    .. versionadded:: 2015.8.0

    Calls the master for a fresh pillar, generates the pillar data on the
    fly (same as :py:func:`items`), but only shows the available main keys.

    CLI Examples:

    .. code-block:: bash

        salt '*' pillar.ls
    '''

    return list(items(*args).keys())


def item(*args, **kwargs):
    '''
    .. versionadded:: 0.16.2

    Return one or more pillar entries from the :ref:`in-memory pillar data
    <pillar-in-memory>`.

    delimiter
        Delimiter used to traverse nested dictionaries.

        .. note::
            This is different from :py:func:`pillar.get
            <salt.modules.pillar.get>` in that no default value can be
            specified. :py:func:`pillar.get <salt.modules.pillar.get>` should
            probably still be used in most cases to retrieve nested pillar
            values, as it is a bit more flexible. One reason to use this
            function instead of :py:func:`pillar.get <salt.modules.pillar.get>`
            however is when it is desirable to retrieve the values of more than
            one key, since :py:func:`pillar.get <salt.modules.pillar.get>` can
            only retrieve one key at a time.

        .. versionadded:: 2015.8.0

    CLI Examples:

    .. code-block:: bash

        salt '*' pillar.item foo
        salt '*' pillar.item foo:bar
        salt '*' pillar.item foo bar baz
    '''
    ret = {}
    default = kwargs.get('default', '')
    delimiter = kwargs.get('delimiter', DEFAULT_TARGET_DELIM)

    try:
        for arg in args:
            ret[arg] = salt.utils.traverse_dict_and_list(__pillar__,
                                                         arg,
                                                         default,
                                                         delimiter)
    except KeyError:
        pass

    return ret


def raw(key=None):
    '''
    Return the raw pillar data that is currently loaded into the minion.

    Contrast with :py:func:`items` which calls the master to fetch the most
    up-to-date Pillar.

    CLI Example:

    .. code-block:: bash

        salt '*' pillar.raw

    With the optional key argument, you can select a subtree of the
    pillar raw data.::

        salt '*' pillar.raw key='roles'
    '''
    if key:
        ret = __pillar__.get(key, {})
    else:
        ret = __pillar__

    return ret


def ext(external, pillar=None):
    '''
    .. versionchanged:: 2016.3.6,2016.11.3,Nitrogen
        The supported ext_pillar types are now tunable using the
        :conf_master:`on_demand_ext_pillar` config option. Earlier releases
        used a hard-coded default.

    Generate the pillar and apply an explicit external pillar


    external
        A single ext_pillar to add to the ext_pillar configuration. This must
        be passed as a single section from the ext_pillar configuration (see
        CLI examples below). For more complicated ``ext_pillar``
        configurations, it can be helpful to use the Python shell to load YAML
        configuration into a dictionary, and figure out

        .. code-block:: python

            >>> import yaml
            >>> ext_pillar = yaml.safe_load("""
            ... ext_pillar:
            ...   - git:
            ...     - issue38440 https://github.com/terminalmage/git_pillar:
            ...       - env: base
            ... """)
            >>> ext_pillar
            {'ext_pillar': [{'git': [{'mybranch https://github.com/myuser/myrepo': [{'env': 'base'}]}]}]}
            >>> ext_pillar['ext_pillar'][0]
            {'git': [{'mybranch https://github.com/myuser/myrepo': [{'env': 'base'}]}]}

        In the above example, the value to pass would be
        ``{'git': [{'mybranch https://github.com/myuser/myrepo': [{'env': 'base'}]}]}``.
        Note that this would need to be quoted when passing on the CLI (as in
        the CLI examples below).

    pillar : None
        If specified, allows for a dictionary of pillar data to be made
        available to pillar and ext_pillar rendering. These pillar variables
        will also override any variables of the same name in pillar or
        ext_pillar.

        .. versionadded:: 2015.5.0

    CLI Examples:

    .. code-block:: bash

        salt '*' pillar.ext '{libvirt: _}'
        salt '*' pillar.ext "{'git': ['master https://github.com/myuser/myrepo']}"
        salt '*' pillar.ext "{'git': [{'mybranch https://github.com/myuser/myrepo': [{'env': 'base'}]}]}"
    '''
    if isinstance(external, six.string_types):
        external = yaml.safe_load(external)
    pillar_obj = salt.pillar.get_pillar(
        __opts__,
        __grains__,
        __opts__['id'],
        __opts__['environment'],
        ext=external,
        pillar=pillar)

    ret = pillar_obj.compile_pillar()

    return ret


def keys(key, delimiter=DEFAULT_TARGET_DELIM):
    '''
    .. versionadded:: 2015.8.0

    Attempt to retrieve a list of keys from the named value from the pillar.

    The value can also represent a value in a nested dict using a ":" delimiter
    for the dict, similar to how pillar.get works.

    delimiter
        Specify an alternate delimiter to use when traversing a nested dict

    CLI Example:

    .. code-block:: bash

        salt '*' pillar.keys web:sites
    '''
    ret = salt.utils.traverse_dict_and_list(
        __pillar__, key, KeyError, delimiter)

    if ret is KeyError:
        raise KeyError("Pillar key not found: {0}".format(key))

    if not isinstance(ret, dict):
        raise ValueError("Pillar value in key {0} is not a dict".format(key))

    return ret.keys()


def file_exists(path, saltenv=None):
    '''
    .. versionadded:: 2016.3.0

    This is a master-only function. Calling from the minion is not supported.

    Use the given path and search relative to the pillar environments to see if
    a file exists at that path.

    If the ``saltenv`` argument is given, restrict search to that environment
    only.

    Will only work with ``pillar_roots``, not external pillars.

    Returns True if the file is found, and False otherwise.

    path
        The path to the file in question. Will be treated as a relative path

    saltenv
        Optional argument to restrict the search to a specific saltenv

    CLI Example:

    .. code-block:: bash

        salt '*' pillar.file_exists foo/bar.sls
    '''
    pillar_roots = __opts__.get('pillar_roots')
    if not pillar_roots:
        raise CommandExecutionError('No pillar_roots found. Are you running '
                                    'this on the master?')

    if saltenv:
        if saltenv in pillar_roots:
            pillar_roots = {saltenv: pillar_roots[saltenv]}
        else:
            return False

    for env in pillar_roots:
        for pillar_dir in pillar_roots[env]:
            full_path = os.path.join(pillar_dir, path)
            if __salt__['file.file_exists'](full_path):
                return True

    return False


# Provide a jinja function call compatible get aliased as fetch
fetch = get


def filter_by(lookup_dict,
              pillar,
              merge=None,
              default='default',
              base=None):
    '''
    .. versionadded:: Nitrogen

    Look up the given pillar in a given dictionary and return the result

    :param lookup_dict: A dictionary, keyed by a pillar, containing a value or
        values relevant to systems matching that pillar. For example, a key
        could be a pillar for a role and the value could the name of a package
        on that particular OS.

        The dictionary key can be a globbing pattern. The function will return
        the corresponding ``lookup_dict`` value where the pilalr value matches
        the  pattern. For example:

        .. code-block:: bash

            # this will render 'got some salt' if ``role`` begins with 'salt'
            salt '*' pillar.filter_by '{salt*: got some salt, default: salt is not here}' role

    :param pillar: The name of a pillar to match with the system's pillar. For
        example, the value of the "role" pillar could be used to pull values
        from the ``lookup_dict`` dictionary.

        The pillar value can be a list. The function will return the
        ``lookup_dict`` value for a first found item in the list matching
        one of the ``lookup_dict`` keys.

    :param merge: A dictionary to merge with the results of the pillar
        selection from ``lookup_dict``. This allows another dictionary to
        override the values in the ``lookup_dict``.

    :param default: default lookup_dict's key used if the pillar does not exist
        or if the pillar value has no match on lookup_dict.  If unspecified
        the value is "default".

    :param base: A lookup_dict key to use for a base dictionary.  The
        pillar-selected ``lookup_dict`` is merged over this and then finally
        the ``merge`` dictionary is merged.  This allows common values for
        each case to be collected in the base and overridden by the pillar
        selection dictionary and the merge dictionary.  Default is unset.

    CLI Example:

    .. code-block:: bash

        salt '*' pillar.filter_by '{web: Serve it up, db: I query, default: x_x}' role
    '''
    return salt.utils.filter_by(lookup_dict=lookup_dict,
                                lookup=pillar,
                                traverse=__pillar__,
                                merge=merge,
                                default=default,
                                base=base)<|MERGE_RESOLUTION|>--- conflicted
+++ resolved
@@ -117,16 +117,11 @@
     if not __opts__.get('pillar_raise_on_missing'):
         if default is KeyError:
             default = ''
-<<<<<<< HEAD
-    opt_merge_lists = __opts__.get('pillar_merge_lists', False)
+    opt_merge_lists = __opts__.get('pillar_merge_lists', False) if \
+        merge_nested_lists is None else merge_nested_lists
     pillar_dict = __pillar__ \
         if all(x is None for x in (saltenv, pillarenv)) \
         else items(saltenv=saltenv, pillarenv=pillarenv)
-=======
-    opt_merge_lists = __opts__.get('pillar_merge_lists', False) if \
-        merge_nested_lists is None else merge_nested_lists
-    pillar_dict = __pillar__ if saltenv is None else items(saltenv=saltenv)
->>>>>>> edcafc6a
 
     if merge:
         if isinstance(default, dict):
