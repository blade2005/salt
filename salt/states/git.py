--- conflicted
+++ resolved
@@ -104,13 +104,9 @@
         # Shouldn't be making any changes if the repo was up to date, but
         # report on them so we are alerted to potential problems with our
         # logic.
-<<<<<<< HEAD
         if isinstance(comments, list):
             comments = '\n'.join(comments)
-        ret['comment'] += '\n\nChanges made: ' + comments
-=======
         ret['comment'] += '\n\nChanges made: ' + str(comments)
->>>>>>> 50f48c4b
     return ret
 
 
