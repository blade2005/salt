# -*- coding: utf-8 -*-
'''
Routines to set up a minion
'''
# Import python libs
from __future__ import absolute_import, print_function
import os
import re
import sys
import copy
import time
import types
import signal
import fnmatch
import logging
import threading
import traceback
import multiprocessing
from random import shuffle
from stat import S_IMODE

# Import Salt Libs
# pylint: disable=import-error,no-name-in-module,redefined-builtin
import salt.ext.six as six
if six.PY3:
    import ipaddress
else:
    import salt.ext.ipaddress as ipaddress
from salt.ext.six.moves import range
from salt.utils import reinit_crypto
# pylint: enable=no-name-in-module,redefined-builtin

# Import third party libs
try:
    import zmq
    # TODO: cleanup
    import zmq.eventloop.ioloop
    # support pyzmq 13.0.x, TODO: remove once we force people to 14.0.x
    if not hasattr(zmq.eventloop.ioloop, 'ZMQIOLoop'):
        zmq.eventloop.ioloop.ZMQIOLoop = zmq.eventloop.ioloop.IOLoop
    HAS_ZMQ = True
except ImportError:
    # Running in local, zmq not needed
    HAS_ZMQ = False

HAS_RANGE = False
try:
    import seco.range
    HAS_RANGE = True
except ImportError:
    pass

HAS_PSUTIL = False
try:
    import salt.utils.psutil_compat as psutil
    HAS_PSUTIL = True
except ImportError:
    pass

HAS_RESOURCE = False
try:
    import resource
    HAS_RESOURCE = True
except ImportError:
    pass

try:
    import zmq.utils.monitor
    HAS_ZMQ_MONITOR = True
except ImportError:
    HAS_ZMQ_MONITOR = False
# pylint: enable=import-error

# Import salt libs
import salt
import salt.client
import salt.crypt
import salt.loader
import salt.beacons
import salt.payload
import salt.syspaths
import salt.utils
import salt.utils.jid
import salt.pillar
import salt.utils.args
import salt.utils.event
import salt.utils.minions
import salt.utils.schedule
import salt.utils.error
import salt.utils.zeromq
import salt.defaults.exitcodes
from salt.defaults import DEFAULT_TARGET_DELIM
from salt.utils.debug import enable_sigusr1_handler
from salt.utils.event import tagify
from salt.exceptions import (
    CommandExecutionError,
    CommandNotFoundError,
    SaltInvocationError,
    SaltReqTimeoutError,
    SaltClientError,
    SaltSystemExit
)


import tornado.gen  # pylint: disable=F0401
import tornado.ioloop  # pylint: disable=F0401

log = logging.getLogger(__name__)

# To set up a minion:
# 1. Read in the configuration
# 2. Generate the function mapping dict
# 3. Authenticate with the master
# 4. Store the AES key
# 5. Connect to the publisher
# 6. Handle publications


def resolve_dns(opts):
    '''
    Resolves the master_ip and master_uri options
    '''
    ret = {}
    check_dns = True
    if (opts.get('file_client', 'remote') == 'local' and
            not opts.get('use_master_when_local', False)):
        check_dns = False

    if check_dns is True:
        # Because I import salt.log below I need to re-import salt.utils here
        import salt.utils
        try:
            if opts['master'] == '':
                raise SaltSystemExit
            ret['master_ip'] = \
                    salt.utils.dns_check(opts['master'], True, opts['ipv6'])
        except SaltClientError:
            if opts['retry_dns']:
                while True:
                    import salt.log
                    msg = ('Master hostname: \'{0}\' not found. Retrying in {1} '
                           'seconds').format(opts['master'], opts['retry_dns'])
                    if salt.log.is_console_configured():
                        log.error(msg)
                    else:
                        print('WARNING: {0}'.format(msg))
                    time.sleep(opts['retry_dns'])
                    try:
                        ret['master_ip'] = salt.utils.dns_check(
                            opts['master'], True, opts['ipv6']
                        )
                        break
                    except SaltClientError:
                        pass
            else:
                ret['master_ip'] = '127.0.0.1'
        except SaltSystemExit:
            unknown_str = 'unknown address'
            master = opts.get('master', unknown_str)
            if master == '':
                master = unknown_str
            if opts.get('__role') == 'syndic':
                err = 'Master address: \'{0}\' could not be resolved. Invalid or unresolveable address. Set \'syndic_master\' value in minion config.'.format(master)
            else:
                err = 'Master address: \'{0}\' could not be resolved. Invalid or unresolveable address. Set \'master\' value in minion config.'.format(master)
            log.error(err)
            raise SaltSystemExit(code=42, msg=err)
    else:
        ret['master_ip'] = '127.0.0.1'

    if 'master_ip' in ret and 'master_ip' in opts:
        if ret['master_ip'] != opts['master_ip']:
            log.warning('Master ip address changed from {0} to {1}'.format(opts['master_ip'],
                                                                          ret['master_ip'])
            )
    ret['master_uri'] = 'tcp://{ip}:{port}'.format(ip=ret['master_ip'],
                                                   port=opts['master_port'])
    return ret


def prep_ip_port(opts):
    ret = {}
    if opts['master_uri_format'] == 'ip_only':
        ret['master'] = opts['master']
    else:
        ip_port = opts['master'].rsplit(":", 1)
        if len(ip_port) == 1:
            # e.g. master: mysaltmaster
            ret['master'] = ip_port[0]
        else:
            # e.g. master: localhost:1234
            # e.g. master: 127.0.0.1:1234
            # e.g. master: ::1:1234
            ret['master'] = ip_port[0]
            ret['master_port'] = ip_port[1]
    return ret


def get_proc_dir(cachedir, **kwargs):
    '''
    Given the cache directory, return the directory that process data is
    stored in, creating it if it doesn't exist.
    The following optional Keyword Arguments are handled:

    mode: which is anything os.makedir would accept as mode.

    uid: the uid to set, if not set, or it is None or -1 no changes are
         made. Same applies if the directory is already owned by this
         uid. Must be int. Works only on unix/unix like systems.

    gid: the gid to set, if not set, or it is None or -1 no changes are
         made. Same applies if the directory is already owned by this
         gid. Must be int. Works only on unix/unix like systems.
    '''
    fn_ = os.path.join(cachedir, 'proc')
    mode = kwargs.pop('mode', None)

    if mode is None:
        mode = {}
    else:
        mode = {'mode': mode}

    if not os.path.isdir(fn_):
        # proc_dir is not present, create it with mode settings
        os.makedirs(fn_, **mode)

    d_stat = os.stat(fn_)

    # if mode is not an empty dict then we have an explicit
    # dir mode. So lets check if mode needs to be changed.
    if mode:
        mode_part = S_IMODE(d_stat.st_mode)
        if mode_part != mode['mode']:
            os.chmod(fn_, (d_stat.st_mode ^ mode_part) | mode['mode'])

    if hasattr(os, 'chown'):
        # only on unix/unix like systems
        uid = kwargs.pop('uid', -1)
        gid = kwargs.pop('gid', -1)

        # if uid and gid are both -1 then go ahead with
        # no changes at all
        if (d_stat.st_uid != uid or d_stat.st_gid != gid) and \
                [i for i in (uid, gid) if i != -1]:
            os.chown(fn_, uid, gid)

    return fn_


def parse_args_and_kwargs(func, args, data=None):
    '''
    Wrap load_args_and_kwargs
    '''
    salt.utils.warn_until(
        'Boron',
        'salt.minion.parse_args_and_kwargs() has been renamed to '
        'salt.minion.load_args_and_kwargs(). Please change this function call '
        'before the Boron release of Salt.'
    )
    return load_args_and_kwargs(func, args, data=data)


def load_args_and_kwargs(func, args, data=None, ignore_invalid=False):
    '''
    Detect the args and kwargs that need to be passed to a function call, and
    check them against what was passed.
    '''
    argspec = salt.utils.args.get_function_argspec(func)
    _args = []
    _kwargs = {}
    invalid_kwargs = []

    for arg in args:
        if isinstance(arg, six.string_types):
            string_arg, string_kwarg = salt.utils.args.parse_input([arg], condition=False)  # pylint: disable=W0632
            if string_arg:
                # Don't append the version that was just derived from parse_cli
                # above, that would result in a 2nd call to
                # salt.utils.cli.yamlify_arg(), which could mangle the input.
                _args.append(arg)
            elif string_kwarg:
                salt.utils.warn_until(
                    'Boron',
                    'The list of function args and kwargs should be parsed '
                    'by salt.utils.args.parse_input() before calling '
                    'salt.minion.load_args_and_kwargs().'
                )
                if argspec.keywords or next(six.iterkeys(string_kwarg)) in argspec.args:
                    # Function supports **kwargs or is a positional argument to
                    # the function.
                    _kwargs.update(string_kwarg)
                else:
                    # **kwargs not in argspec and parsed argument name not in
                    # list of positional arguments. This keyword argument is
                    # invalid.
                    for key, val in six.iteritems(string_kwarg):
                        invalid_kwargs.append('{0}={1}'.format(key, val))
                continue

        # if the arg is a dict with __kwarg__ == True, then its a kwarg
        elif isinstance(arg, dict) and arg.pop('__kwarg__', False) is True:
            for key, val in six.iteritems(arg):
                if argspec.keywords or key in argspec.args:
                    # Function supports **kwargs or is a positional argument to
                    # the function.
                    _kwargs[key] = val
                else:
                    # **kwargs not in argspec and parsed argument name not in
                    # list of positional arguments. This keyword argument is
                    # invalid.
                    invalid_kwargs.append('{0}={1}'.format(key, val))
            continue

        else:
            _args.append(arg)

    if invalid_kwargs and not ignore_invalid:
        raise SaltInvocationError(
            'The following keyword arguments are not valid: {0}'
            .format(', '.join(invalid_kwargs))
        )

    if argspec.keywords and isinstance(data, dict):
        # this function accepts **kwargs, pack in the publish data
        for key, val in six.iteritems(data):
            _kwargs['__pub_{0}'.format(key)] = val

    return _args, _kwargs


class SMinion(object):
    '''
    Create an object that has loaded all of the minion module functions,
    grains, modules, returners etc.  The SMinion allows developers to
    generate all of the salt minion functions and present them with these
    functions for general use.
    '''
    def __init__(self, opts):
        # Late setup of the opts grains, so we can log from the grains module
        opts['grains'] = salt.loader.grains(opts)
        self.opts = opts

        # Clean out the proc directory (default /var/cache/salt/minion/proc)
        if (self.opts.get('file_client', 'remote') == 'remote'
                or self.opts.get('use_master_when_local', False)):
            if isinstance(self.opts['master'], list):
                masters = self.opts['master']
                if self.opts['random_master'] is True:
                    shuffle(masters)
                connected_master = False
                for master in masters:
                    self.opts['master'] = master
                    self.opts.update(resolve_dns(opts))
                    try:
                        self.gen_modules()
                        connected_master = True
                        break
                    except SaltClientError:
                        log.warning(('Attempted to authenticate with master '
                                     '{0} and failed'.format(master)))
                        continue
                # if we are out of masters, lets raise an exception
                if not connected_master:
                    raise SaltClientError('Unable to connect to any master')
            else:
                if self.opts['random_master'] is True:
                    log.warning('random_master is True but there is only one master specified. Ignoring.')
                self.opts.update(resolve_dns(opts))
                self.gen_modules(initial_load=True)
        else:
            self.gen_modules(initial_load=True)

    def gen_modules(self, initial_load=False):
        '''
        Load all of the modules for the minion
        '''
        self.opts['pillar'] = salt.pillar.get_pillar(
            self.opts,
            self.opts['grains'],
            self.opts['id'],
            self.opts['environment'],
            pillarenv=self.opts.get('pillarenv'),
        ).compile_pillar()
        self.utils = salt.loader.utils(self.opts)
        self.functions = salt.loader.minion_mods(self.opts, utils=self.utils,
                                                 include_errors=True)
        # TODO: remove
        self.function_errors = {}  # Keep the funcs clean
        self.returners = salt.loader.returners(self.opts, self.functions)
        self.states = salt.loader.states(self.opts, self.functions)
        self.rend = salt.loader.render(self.opts, self.functions)
        self.matcher = Matcher(self.opts, self.functions)
        self.functions['sys.reload_modules'] = self.gen_modules


class MinionBase(object):
    def __init__(self, opts):
        self.opts = opts

    @staticmethod
    def process_schedule(minion, loop_interval):
        try:
            minion.schedule.eval()
            # Check if scheduler requires lower loop interval than
            # the loop_interval setting
            if minion.schedule.loop_interval < loop_interval:
                loop_interval = minion.schedule.loop_interval
                log.debug(
                    'Overriding loop_interval because of scheduled jobs.'
                )
        except Exception as exc:
            log.error(
                'Exception {0} occurred in scheduled job'.format(exc)
            )
        return loop_interval

    def process_beacons(self, functions):
        '''
        Evaluate all of the configured beacons, grab the config again in case
        the pillar or grains changed
        '''
        if 'config.merge' in functions:
            b_conf = functions['config.merge']('beacons')
            if b_conf:
                return self.beacons.process(b_conf)
        return []


class MasterMinion(object):
    '''
    Create a fully loaded minion function object for generic use on the
    master. What makes this class different is that the pillar is
    omitted, otherwise everything else is loaded cleanly.
    '''
    def __init__(
            self,
            opts,
            returners=True,
            states=True,
            rend=True,
            matcher=True,
            whitelist=None):
        self.opts = salt.config.minion_config(opts['conf_file'])
        self.opts.update(opts)
        self.whitelist = whitelist
        self.opts['grains'] = salt.loader.grains(opts)
        self.opts['pillar'] = {}
        self.mk_returners = returners
        self.mk_states = states
        self.mk_rend = rend
        self.mk_matcher = matcher
        self.gen_modules(initial_load=True)

    def gen_modules(self, initial_load=False):
        '''
        Load all of the modules for the minion
        '''
        self.utils = salt.loader.utils(self.opts)
        self.functions = salt.loader.minion_mods(
            self.opts,
            utils=self.utils,
            whitelist=self.whitelist,
            initial_load=initial_load)
        if self.mk_returners:
            self.returners = salt.loader.returners(self.opts, self.functions)
        if self.mk_states:
            self.states = salt.loader.states(self.opts, self.functions)
        if self.mk_rend:
            self.rend = salt.loader.render(self.opts, self.functions)
        if self.mk_matcher:
            self.matcher = Matcher(self.opts, self.functions)
        self.functions['sys.reload_modules'] = self.gen_modules


class MultiMinion(MinionBase):
    '''
    Create a multi minion interface, this creates as many minions as are
    defined in the master option and binds each minion object to a respective
    master.
    '''
    # timeout for one of the minions to auth with a master
    MINION_CONNECT_TIMEOUT = 5

    def __init__(self, opts):
        super(MultiMinion, self).__init__(opts)
        self.auth_wait = self.opts['acceptance_wait_time']
        self.max_wait = self.opts['acceptance_wait_time_max']

        self.io_loop = zmq.eventloop.ioloop.ZMQIOLoop()

    def _spawn_minions(self):
        '''
        Spawn all the coroutines which will sign in to masters
        '''
        if not isinstance(self.opts['master'], list):
            log.error(
                'Attempting to start a multimaster system with one master')
            sys.exit(salt.defaults.exitcodes.EX_GENERIC)
        for master in set(self.opts['master']):
            s_opts = copy.deepcopy(self.opts)
            s_opts['master'] = master
            s_opts['multimaster'] = True
            s_opts['auth_timeout'] = self.MINION_CONNECT_TIMEOUT
            self.io_loop.spawn_callback(self._connect_minion, s_opts)

    @tornado.gen.coroutine
    def _connect_minion(self, opts):
        '''
        Create a minion, and asynchronously connect it to a master
        '''
        last = 0  # never have we signed in
        auth_wait = opts['acceptance_wait_time']
        while True:
            try:
                minion = Minion(opts,
                                self.MINION_CONNECT_TIMEOUT,
                                False,
                                io_loop=self.io_loop,
                                loaded_base_name='salt.loader.{0}'.format(opts['master']),
                                )
                yield minion.connect_master()
                minion.tune_in(start=False)
                break
            except SaltClientError as exc:
                log.error('Error while bringing up minion for multi-master. Is master at {0} responding?'.format(opts['master']))
                last = time.time()
                if auth_wait < self.max_auth_wait:
                    auth_wait += self.auth_wait
                yield tornado.gen.sleep(auth_wait)  # TODO: log?
            except Exception as e:
                log.critical('Unexpected error while connecting to {0}'.format(opts['master']), exc_info=True)

    # Multi Master Tune In
    def tune_in(self):
        '''
        Bind to the masters

        This loop will attempt to create connections to masters it hasn't connected
        to yet, but once the initial connection is made it is up to ZMQ to do the
        reconnect (don't know of an API to get the state here in salt)
        '''
        # Fire off all the minion coroutines
        self.minions = self._spawn_minions()

        # serve forever!
        self.io_loop.start()


class Minion(MinionBase):
    '''
    This class instantiates a minion, runs connections for a minion,
    and loads all of the functions into the minion
    '''

    def __init__(self, opts, timeout=60, safe=True, loaded_base_name=None, io_loop=None):  # pylint: disable=W0231
        '''
        Pass in the options dict
        '''
        # this means that the parent class doesn't know *which* master we connect to
        super(Minion, self).__init__(opts)
        self.timeout = timeout
        self.safe = safe

        self._running = None
        self.win_proc = []
        self.loaded_base_name = loaded_base_name

        self.io_loop = io_loop or zmq.eventloop.ioloop.ZMQIOLoop()
        if not self.io_loop.initialized():
            self.io_loop.install()

        # Warn if ZMQ < 3.2
        if HAS_ZMQ:
            try:
                zmq_version_info = zmq.zmq_version_info()
            except AttributeError:
                # PyZMQ <= 2.1.9 does not have zmq_version_info, fall back to
                # using zmq.zmq_version() and build a version info tuple.
                zmq_version_info = tuple(
                    [int(x) for x in zmq.zmq_version().split('.')]
                )
            if zmq_version_info < (3, 2):
                log.warning(
                    'You have a version of ZMQ less than ZMQ 3.2! There are '
                    'known connection keep-alive issues with ZMQ < 3.2 which '
                    'may result in loss of contact with minions. Please '
                    'upgrade your ZMQ!'
                )
        # Late setup the of the opts grains, so we can log from the grains
        # module
        self.opts['grains'] = salt.loader.grains(opts)

    # TODO: remove?
    def sync_connect_master(self):
        '''
        Block until we are connected to a master
        '''
        self._connect_master_future = self.connect_master()
        # finish connecting to master
        self._connect_master_future.add_done_callback(lambda f: self.io_loop.stop())
        self.io_loop.start()
        # I made the following 3 line oddity to preserve traceback.
        # Please read PR #23978 before changing, hopefully avoiding regressions.
        # Good luck, we're all counting on you.  Thanks.
        future_exception = self._connect_master_future.exc_info()
        if future_exception:
            raise six.reraise(*future_exception)

    @tornado.gen.coroutine
    def connect_master(self):
        '''
        Return a future which will complete when you are connected to a master
        '''
        master, self.pub_channel = yield self.eval_master(self.opts, self.timeout, self.safe)
        yield self._post_master_init(master)

    # TODO: better name...
    @tornado.gen.coroutine
    def _post_master_init(self, master):
        '''
        Function to finish init after connecting to a master

        This is primarily loading modules, pillars, etc. (since they need
        to know which master they connected to)
        '''
        self.opts['master'] = master

        self.opts['pillar'] = yield salt.pillar.get_async_pillar(
            self.opts,
            self.opts['grains'],
            self.opts['id'],
            self.opts['environment'],
<<<<<<< HEAD
            pillarenv=self.opts.get('pillarenv')
=======
            pillarenv=self.opts.get('pillarenv'),
>>>>>>> cef74615
        ).compile_pillar()
        self.functions, self.returners, self.function_errors = self._load_modules()
        self.serial = salt.payload.Serial(self.opts)
        self.mod_opts = self._prep_mod_opts()
        self.matcher = Matcher(self.opts, self.functions)
        self.beacons = salt.beacons.Beacon(self.opts, self.functions)
        uid = salt.utils.get_uid(user=self.opts.get('user', None))
        self.proc_dir = get_proc_dir(self.opts['cachedir'], uid=uid)
        self.schedule = salt.utils.schedule.Schedule(
            self.opts,
            self.functions,
            self.returners)

        # add default scheduling jobs to the minions scheduler
        if 'mine.update' in self.functions:
            log.info('Added mine.update to scheduler')
            self.schedule.add_job({
                '__mine_interval':
                {
                    'function': 'mine.update',
                    'minutes': self.opts['mine_interval'],
                    'jid_include': True,
                    'maxrunning': 2
                }
            }, persist=True)

        # add master_alive job if enabled
        if self.opts['master_alive_interval'] > 0:
            self.schedule.add_job({
                '__master_alive':
                {
                    'function': 'status.master',
                    'seconds': self.opts['master_alive_interval'],
                    'jid_include': True,
                    'maxrunning': 1,
                    'kwargs': {'master': self.opts['master'],
                               'connected': True}
                }
            }, persist=True)

        self.grains_cache = self.opts['grains']

        if 'proxy' in self.opts['pillar']:
            log.debug('I am {0} and I need to start some proxies for {1}'.format(self.opts['id'],
                                                                                 self.opts['pillar']['proxy']))
            for p in self.opts['pillar']['proxy']:
                log.debug('Starting {0} proxy.'.format(p))
                pid = os.fork()
                if pid > 0:
                    reinit_crypto()
                    continue
                else:
                    reinit_crypto()
                    proxyminion = ProxyMinion(self.opts)
                    proxyminion.start(self.opts['pillar']['proxy'][p])
                    self.clean_die(signal.SIGTERM, None)
        else:
            log.debug('I am {0} and I am not supposed to start any proxies. '
                      '(Likely not a problem)'.format(self.opts['id']))

    @tornado.gen.coroutine
    def eval_master(self,
                    opts,
                    timeout=60,
                    safe=True,
                    failed=False):
        '''
        Evaluates and returns a tuple of the current master address and the pub_channel.

        In standard mode, just creates a pub_channel with the given master address.

        With master_type=func evaluates the current master address from the given
        module and then creates a pub_channel.

        With master_type=failover takes the list of masters and loops through them.
        The first one that allows the minion to create a pub_channel is then
        returned. If this function is called outside the minions initialization
        phase (for example from the minions main event-loop when a master connection
        loss was detected), 'failed' should be set to True. The current
        (possibly failed) master will then be removed from the list of masters.
        '''
        # check if master_type was altered from its default
        if opts['master_type'] != 'str':
            # check for a valid keyword
            if opts['master_type'] == 'func':
                # split module and function and try loading the module
                mod, fun = opts['master'].split('.')
                try:
                    master_mod = salt.loader.raw_mod(opts, mod, fun)
                    if not master_mod:
                        raise TypeError
                    # we take whatever the module returns as master address
                    opts['master'] = master_mod[mod + '.' + fun]()
                except TypeError:
                    msg = ('Failed to evaluate master address from '
                           'module \'{0}\''.format(opts['master']))
                    log.error(msg)
                    sys.exit(salt.defaults.exitcodes.EX_GENERIC)
                log.info('Evaluated master from module: {0}'.format(master_mod))

            # if failover is set, master has to be of type list
            elif opts['master_type'] == 'failover':
                if isinstance(opts['master'], list):
                    log.info('Got list of available master addresses:'
                             ' {0}'.format(opts['master']))
                    if opts['master_shuffle']:
                        shuffle(opts['master'])
                # if opts['master'] is a str and we have never created opts['master_list']
                elif isinstance(opts['master'], str) and ('master_list' not in opts):
                    # We have a string, but a list was what was intended. Convert.
                    # See issue 23611 for details
                    opts['master'] = [opts['master']]
                elif opts['__role'] == 'syndic':
                    log.info('Syndic setting master_syndic to \'{0}\''.format(opts['master']))

                # if failed=True, the minion was previously connected
                # we're probably called from the minions main-event-loop
                # because a master connection loss was detected. remove
                # the possibly failed master from the list of masters.
                elif failed:
                    log.info('Removing possibly failed master {0} from list of'
                             ' masters'.format(opts['master']))
                    # create new list of master with the possibly failed one removed
                    opts['master'] = [x for x in opts['master_list'] if opts['master'] != x]

                else:
                    msg = ('master_type set to \'failover\' but \'master\' '
                           'is not of type list but of type '
                           '{0}'.format(type(opts['master'])))
                    log.error(msg)
                    sys.exit(salt.defaults.exitcodes.EX_GENERIC)
                # If failover is set, minion have to failover on DNS errors instead of retry DNS resolve.
                # See issue 21082 for details
                if opts['retry_dns']:
                    msg = ('\'master_type\' set to \'failover\' but \'retry_dns\' is not 0. '
                           'Setting \'retry_dns\' to 0 to failover to the next master on DNS errors.')
                    log.critical(msg)
                    opts['retry_dns'] = 0
            else:
                msg = ('Invalid keyword \'{0}\' for variable '
                       '\'master_type\''.format(opts['master_type']))
                log.error(msg)
                sys.exit(salt.defaults.exitcodes.EX_GENERIC)

        # if we have a list of masters, loop through them and be
        # happy with the first one that allows us to connect
        if isinstance(opts['master'], list):
            conn = False
            # shuffle the masters and then loop through them
            local_masters = copy.copy(opts['master'])

            for master in local_masters:
                opts['master'] = master
                opts.update(prep_ip_port(opts))
                opts.update(resolve_dns(opts))
                super(Minion, self).__init__(opts)  # TODO: only run init once?? This will run once per attempt

                # on first run, update self.opts with the whole master list
                # to enable a minion to re-use old masters if they get fixed
                if 'master_list' not in opts:
                    opts['master_list'] = local_masters

                try:
                    pub_channel = salt.transport.client.AsyncPubChannel.factory(opts,
                                                                                timeout=timeout,
                                                                                safe=safe,
                                                                                io_loop=self.io_loop,
                                                                                )
                    yield pub_channel.connect()
                    conn = True
                    break
                except SaltClientError:
                    msg = ('Master {0} could not be reached, trying '
                           'next master (if any)'.format(opts['master']))
                    log.info(msg)
                    continue

            if not conn:
                self.connected = False
                msg = ('No master could be reached or all masters denied '
                       'the minions connection attempt.')
                log.error(msg)
            else:
                self.tok = pub_channel.auth.gen_token('salt')
                self.connected = True
                raise tornado.gen.Return((opts['master'], pub_channel))

        # single master sign in
        else:
            opts.update(prep_ip_port(opts))
            opts.update(resolve_dns(opts))
            pub_channel = salt.transport.client.AsyncPubChannel.factory(self.opts,
                                                                        timeout=timeout,
                                                                        safe=safe,
                                                                        io_loop=self.io_loop,
                                                                        )
            yield pub_channel.connect()
            self.tok = pub_channel.auth.gen_token('salt')
            self.connected = True
            raise tornado.gen.Return((opts['master'], pub_channel))

    def _prep_mod_opts(self):
        '''
        Returns a copy of the opts with key bits stripped out
        '''
        mod_opts = {}
        for key, val in six.iteritems(self.opts):
            if key == 'logger':
                continue
            mod_opts[key] = val
        return mod_opts

    def _process_beacons(self):
        '''
        Process each beacon and send events if appropriate
        '''
        # Process Beacons
        try:
            beacons = self.process_beacons(self.functions)
        except Exception as exc:
            log.critical('Beacon processing failed: {0}. No beacons will be processed.'.format(traceback.format_exc(exc)))
            beacons = None
        if beacons:
            self._fire_master(events=beacons)
            for beacon in beacons:
                serialized_data = salt.utils.dicttrim.trim_dict(
                    self.serial.dumps(beacon['data']),
                    self.opts.get('max_event_size', 1048576),
                    is_msgpacked=True,
                )
                log.debug('Sending event - data = {0}'.format(beacon['data']))
                event = '{0}{1}{2}'.format(
                        beacon['tag'],
                        salt.utils.event.TAGEND,
                        serialized_data,
                )
                self.event_publisher.handle_publish([event])

    def _load_modules(self, force_refresh=False, notify=False):
        '''
        Return the functions and the returners loaded up from the loader
        module
        '''
        # if this is a *nix system AND modules_max_memory is set, lets enforce
        # a memory limit on module imports
        # this feature ONLY works on *nix like OSs (resource module doesn't work on windows)
        modules_max_memory = False
        if self.opts.get('modules_max_memory', -1) > 0 and HAS_PSUTIL and HAS_RESOURCE:
            log.debug('modules_max_memory set, enforcing a maximum of {0}'.format(self.opts['modules_max_memory']))
            modules_max_memory = True
            old_mem_limit = resource.getrlimit(resource.RLIMIT_AS)
            rss, vms = psutil.Process(os.getpid()).memory_info()
            mem_limit = rss + vms + self.opts['modules_max_memory']
            resource.setrlimit(resource.RLIMIT_AS, (mem_limit, mem_limit))
        elif self.opts.get('modules_max_memory', -1) > 0:
            if not HAS_PSUTIL:
                log.error('Unable to enforce modules_max_memory because psutil is missing')
            if not HAS_RESOURCE:
                log.error('Unable to enforce modules_max_memory because resource is missing')

        self.opts['grains'] = salt.loader.grains(self.opts, force_refresh)
        self.utils = salt.loader.utils(self.opts)
        if self.opts.get('multimaster', False):
            s_opts = copy.deepcopy(self.opts)
            functions = salt.loader.minion_mods(s_opts, utils=self.utils,
                                                loaded_base_name=self.loaded_base_name, notify=notify)
        else:
            functions = salt.loader.minion_mods(self.opts, utils=self.utils, notify=notify)
        returners = salt.loader.returners(self.opts, functions)
        errors = {}
        if '_errors' in functions:
            errors = functions['_errors']
            functions.pop('_errors')

        # we're done, reset the limits!
        if modules_max_memory is True:
            resource.setrlimit(resource.RLIMIT_AS, old_mem_limit)

        return functions, returners, errors

    def _fire_master(self, data=None, tag=None, events=None, pretag=None, timeout=60):
        '''
        Fire an event on the master, or drop message if unable to send.
        '''
        load = {'id': self.opts['id'],
                'cmd': '_minion_event',
                'pretag': pretag,
                'tok': self.tok}
        if events:
            load['events'] = events
        elif data and tag:
            load['data'] = data
            load['tag'] = tag
        elif not data and tag:
            load['data'] = {}
            load['tag'] = tag
        else:
            return
        channel = salt.transport.Channel.factory(self.opts)
        try:
            result = channel.send(load, timeout=timeout)
            return True
        except Exception:
            log.info('fire_master failed: {0}'.format(traceback.format_exc()))
            return False

    def _handle_decoded_payload(self, data):
        '''
        Override this method if you wish to handle the decoded data
        differently.
        '''
        if 'user' in data:
            log.info(
                'User {0[user]} Executing command {0[fun]} with jid '
                '{0[jid]}'.format(data)
            )
        else:
            log.info(
                'Executing command {0[fun]} with jid {0[jid]}'.format(data)
            )
        log.debug('Command details {0}'.format(data))

        if isinstance(data['fun'], six.string_types):
            if data['fun'] == 'sys.reload_modules':
                self.functions, self.returners, self.function_errors = self._load_modules()
                self.schedule.functions = self.functions
                self.schedule.returners = self.returners
        if isinstance(data['fun'], tuple) or isinstance(data['fun'], list):
            target = Minion._thread_multi_return
        else:
            target = Minion._thread_return
        # We stash an instance references to allow for the socket
        # communication in Windows. You can't pickle functions, and thus
        # python needs to be able to reconstruct the reference on the other
        # side.
        instance = self
        if self.opts['multiprocessing']:
            if sys.platform.startswith('win'):
                # let python reconstruct the minion on the other side if we're
                # running on windows
                instance = None
            process = multiprocessing.Process(
                target=target, args=(instance, self.opts, data)
            )
        else:
            process = threading.Thread(
                target=target,
                args=(instance, self.opts, data),
                name=data['jid']
            )
        process.start()
        if not sys.platform.startswith('win'):
            process.join()
        else:
            self.win_proc.append(process)

    @classmethod
    def _thread_return(cls, minion_instance, opts, data):
        '''
        This method should be used as a threading target, start the actual
        minion side execution.
        '''
        # this seems awkward at first, but it's a workaround for Windows
        # multiprocessing communication.
        if not minion_instance:
            minion_instance = cls(opts)
            if not hasattr(minion_instance, 'functions'):
                functions, returners, function_errors = (
                    minion_instance._load_modules()
                    )
                minion_instance.functions = functions
                minion_instance.returners = returners
                minion_instance.function_errors = function_errors
            if not hasattr(minion_instance, 'serial'):
                minion_instance.serial = salt.payload.Serial(opts)
            if not hasattr(minion_instance, 'proc_dir'):
                uid = salt.utils.get_uid(user=opts.get('user', None))
                minion_instance.proc_dir = (
                    get_proc_dir(opts['cachedir'], uid=uid)
                    )

        fn_ = os.path.join(minion_instance.proc_dir, data['jid'])
        if opts['multiprocessing']:
            salt.utils.daemonize_if(opts)

        salt.utils.appendproctitle(data['jid'])

        sdata = {'pid': os.getpid()}
        sdata.update(data)
        log.info('Starting a new job with PID {0}'.format(sdata['pid']))
        with salt.utils.fopen(fn_, 'w+b') as fp_:
            fp_.write(minion_instance.serial.dumps(sdata))
        ret = {'success': False}
        function_name = data['fun']
        if function_name in minion_instance.functions:
            try:
                func = minion_instance.functions[data['fun']]
                args, kwargs = load_args_and_kwargs(
                    func,
                    data['arg'],
                    data)
                minion_instance.functions.pack['__context__']['retcode'] = 0
                if opts.get('sudo_user', ''):
                    sudo_runas = opts.get('sudo_user')
                    if 'sudo.salt_call' in minion_instance.functions:
                        return_data = minion_instance.functions['sudo.salt_call'](
                                sudo_runas,
                                data['fun'],
                                *args,
                                **kwargs)
                else:
                    return_data = func(*args, **kwargs)
                if isinstance(return_data, types.GeneratorType):
                    ind = 0
                    iret = {}
                    for single in return_data:
                        if isinstance(single, dict) and isinstance(iret, dict):
                            iret.update(single)
                        else:
                            if not iret:
                                iret = []
                            iret.append(single)
                        tag = tagify([data['jid'], 'prog', opts['id'], str(ind)], 'job')
                        event_data = {'return': single}
                        minion_instance._fire_master(event_data, tag)
                        ind += 1
                    ret['return'] = iret
                else:
                    ret['return'] = return_data
                ret['retcode'] = minion_instance.functions.pack['__context__'].get(
                    'retcode',
                    0
                )
                ret['success'] = True
            except CommandNotFoundError as exc:
                msg = 'Command required for {0!r} not found'.format(
                    function_name
                )
                log.debug(msg, exc_info=True)
                ret['return'] = '{0}: {1}'.format(msg, exc)
                ret['out'] = 'nested'
            except CommandExecutionError as exc:
                log.error(
                    'A command in {0!r} had a problem: {1}'.format(
                        function_name,
                        exc
                    ),
                    exc_info_on_loglevel=logging.DEBUG
                )
                ret['return'] = 'ERROR: {0}'.format(exc)
                ret['out'] = 'nested'
            except SaltInvocationError as exc:
                log.error(
                    'Problem executing {0!r}: {1}'.format(
                        function_name,
                        exc
                    ),
                    exc_info_on_loglevel=logging.DEBUG
                )
                ret['return'] = 'ERROR executing {0!r}: {1}'.format(
                    function_name, exc
                )
                ret['out'] = 'nested'
            except TypeError as exc:
                msg = 'Passed invalid arguments: {0}\n{1}'.format(exc, func.__doc__)
                log.warning(msg, exc_info_on_loglevel=logging.DEBUG)
                ret['return'] = msg
                ret['out'] = 'nested'
            except Exception:
                msg = 'The minion function caused an exception'
                log.warning(msg, exc_info_on_loglevel=logging.DEBUG)
                salt.utils.error.fire_exception(salt.exceptions.MinionError(msg), opts, job=data)
                ret['return'] = '{0}: {1}'.format(msg, traceback.format_exc())
                ret['out'] = 'nested'
        else:
            ret['return'] = minion_instance.functions.missing_fun_string(function_name)
            mod_name = function_name.split('.')[0]
            if mod_name in minion_instance.function_errors:
                ret['return'] += ' Possible reasons: {0!r}'.format(minion_instance.function_errors[mod_name])
            ret['success'] = False
            ret['retcode'] = 254
            ret['out'] = 'nested'

        ret['jid'] = data['jid']
        ret['fun'] = data['fun']
        ret['fun_args'] = data['arg']
        if 'master_id' in data:
            ret['master_id'] = data['master_id']
        if 'metadata' in data:
            if isinstance(data['metadata'], dict):
                ret['metadata'] = data['metadata']
            else:
                log.warning('The metadata parameter must be a dictionary.  Ignoring.')
        minion_instance._return_pub(ret)
        if data['ret']:
            if 'ret_config' in data:
                ret['ret_config'] = data['ret_config']
            ret['id'] = opts['id']
            for returner in set(data['ret'].split(',')):
                try:
                    minion_instance.returners['{0}.returner'.format(
                        returner
                    )](ret)
                except Exception as exc:
                    log.error(
                        'The return failed for job {0} {1}'.format(
                        data['jid'],
                        exc
                        )
                    )
                    log.error(traceback.format_exc())

    @classmethod
    def _thread_multi_return(cls, minion_instance, opts, data):
        '''
        This method should be used as a threading target, start the actual
        minion side execution.
        '''
        salt.utils.appendproctitle(data['jid'])
        # this seems awkward at first, but it's a workaround for Windows
        # multiprocessing communication.
        if not minion_instance:
            minion_instance = cls(opts)
        ret = {
            'return': {},
            'success': {},
        }
        for ind in range(0, len(data['fun'])):
            ret['success'][data['fun'][ind]] = False
            try:
                func = minion_instance.functions[data['fun'][ind]]
                args, kwargs = load_args_and_kwargs(
                    func,
                    data['arg'][ind],
                    data)
                ret['return'][data['fun'][ind]] = func(*args, **kwargs)
                ret['success'][data['fun'][ind]] = True
            except Exception as exc:
                trb = traceback.format_exc()
                log.warning(
                    'The minion function caused an exception: {0}'.format(
                        exc
                    )
                )
                ret['return'][data['fun'][ind]] = trb
            ret['jid'] = data['jid']
            ret['fun'] = data['fun']
            ret['fun_args'] = data['arg']
        if 'metadata' in data:
            ret['metadata'] = data['metadata']
        minion_instance._return_pub(ret)
        if data['ret']:
            if 'ret_config' in data:
                ret['ret_config'] = data['ret_config']
            for returner in set(data['ret'].split(',')):
                ret['id'] = opts['id']
                try:
                    minion_instance.returners['{0}.returner'.format(
                        returner
                    )](ret)
                except Exception as exc:
                    log.error(
                        'The return failed for job {0} {1}'.format(
                        data['jid'],
                        exc
                        )
                    )

    def _return_pub(self, ret, ret_cmd='_return', timeout=60):
        '''
        Return the data from the executed command to the master server
        '''
        jid = ret.get('jid', ret.get('__jid__'))
        fun = ret.get('fun', ret.get('__fun__'))
        if self.opts['multiprocessing']:
            fn_ = os.path.join(self.proc_dir, jid)
            if os.path.isfile(fn_):
                try:
                    os.remove(fn_)
                except (OSError, IOError):
                    # The file is gone already
                    pass
        log.info('Returning information for job: {0}'.format(jid))
        channel = salt.transport.Channel.factory(self.opts)
        if ret_cmd == '_syndic_return':
            load = {'cmd': ret_cmd,
                    'id': self.opts['id'],
                    'jid': jid,
                    'fun': fun,
                    'arg': ret.get('arg'),
                    'tgt': ret.get('tgt'),
                    'tgt_type': ret.get('tgt_type'),
                    'load': ret.get('__load__')}
            if '__master_id__' in ret:
                load['master_id'] = ret['__master_id__']
            load['return'] = {}
            for key, value in six.iteritems(ret):
                if key.startswith('__'):
                    continue
                load['return'][key] = value
        else:
            load = {'cmd': ret_cmd,
                    'id': self.opts['id']}
            for key, value in six.iteritems(ret):
                load[key] = value

        if 'out' in ret:
            if isinstance(ret['out'], six.string_types):
                load['out'] = ret['out']
            else:
                log.error('Invalid outputter {0}. This is likely a bug.'
                          .format(ret['out']))
        else:
            try:
                oput = self.functions[fun].__outputter__
            except (KeyError, AttributeError, TypeError):
                pass
            else:
                if isinstance(oput, six.string_types):
                    load['out'] = oput
        if self.opts['cache_jobs']:
            # Local job cache has been enabled
            fn_ = os.path.join(
                self.opts['cachedir'],
                'minion_jobs',
                load['jid'],
                'return.p')
            jdir = os.path.dirname(fn_)
            if not os.path.isdir(jdir):
                os.makedirs(jdir)
            salt.utils.fopen(fn_, 'w+b').write(self.serial.dumps(ret))
        try:
            ret_val = channel.send(load, timeout=timeout)
        except SaltReqTimeoutError:
            msg = ('The minion failed to return the job information for job '
                   '{0}. This is often due to the master being shut down or '
                   'overloaded. If the master is running consider increasing '
                   'the worker_threads value.').format(jid)
            log.warn(msg)
            return ''

        log.trace('ret_val = {0}'.format(ret_val))
        return ret_val

    def _state_run(self):
        '''
        Execute a state run based on information set in the minion config file
        '''
        if self.opts['startup_states']:
            data = {'jid': 'req', 'ret': self.opts.get('ext_job_cache', '')}
            if self.opts['startup_states'] == 'sls':
                data['fun'] = 'state.sls'
                data['arg'] = [self.opts['sls_list']]
            elif self.opts['startup_states'] == 'top':
                data['fun'] = 'state.top'
                data['arg'] = [self.opts['top_file']]
            else:
                data['fun'] = 'state.highstate'
                data['arg'] = []
            self._handle_decoded_payload(data)

    def _refresh_grains_watcher(self, refresh_interval_in_minutes):
        '''
        Create a loop that will fire a pillar refresh to inform a master about a change in the grains of this minion
        :param refresh_interval_in_minutes:
        :return: None
        '''
        if '__update_grains' not in self.opts.get('schedule', {}):
            if 'schedule' not in self.opts:
                self.opts['schedule'] = {}
            self.opts['schedule'].update({
                '__update_grains':
                    {
                        'function': 'event.fire',
                        'args': [{}, 'grains_refresh'],
                        'minutes': refresh_interval_in_minutes
                    }
            })

    def _fire_master_minion_start(self):
        # Send an event to the master that the minion is live
        self._fire_master(
            'Minion {0} started at {1}'.format(
            self.opts['id'],
            time.asctime()
            ),
            'minion_start'
        )
        # dup name spaced event
        self._fire_master(
            'Minion {0} started at {1}'.format(
            self.opts['id'],
            time.asctime()
            ),
            tagify([self.opts['id'], 'start'], 'minion'),
        )

    def module_refresh(self, force_refresh=False, notify=False):
        '''
        Refresh the functions and returners.
        '''
        log.debug('Refreshing modules. Notify={0}'.format(notify))
        self.functions, self.returners, _ = self._load_modules(force_refresh, notify=notify)
        self.schedule.functions = self.functions
        self.schedule.returners = self.returners

    # TODO: only allow one future in flight at a time?
    @tornado.gen.coroutine
    def pillar_refresh(self, force_refresh=False):
        '''
        Refresh the pillar
        '''
        log.debug('Refreshing pillar')
        try:
            self.opts['pillar'] = yield salt.pillar.get_async_pillar(
                self.opts,
                self.opts['grains'],
                self.opts['id'],
                self.opts['environment'],
                pillarenv=self.opts.get('pillarenv'),
            ).compile_pillar()
        except SaltClientError:
            # Do not exit if a pillar refresh fails.
            log.error('Pillar data could not be refreshed. '
                      'One or more masters may be down!')
        self.module_refresh(force_refresh)

    def manage_schedule(self, package):
        '''
        Refresh the functions and returners.
        '''
        tag, data = salt.utils.event.MinionEvent.unpack(package)
        func = data.get('func', None)
        name = data.get('name', None)
        schedule = data.get('schedule', None)
        where = data.get('where', None)
        persist = data.get('persist', None)

        if func == 'delete':
            self.schedule.delete_job(name, persist)
        elif func == 'add':
            self.schedule.add_job(schedule, persist)
        elif func == 'modify':
            self.schedule.modify_job(name, schedule, persist, where)
        elif func == 'enable':
            self.schedule.enable_schedule()
        elif func == 'disable':
            self.schedule.disable_schedule()
        elif func == 'enable_job':
            self.schedule.enable_job(name, persist, where)
        elif func == 'run_job':
            self.schedule.run_job(name)
        elif func == 'disable_job':
            self.schedule.disable_job(name, persist, where)
        elif func == 'reload':
            self.schedule.reload(schedule)
        elif func == 'list':
            self.schedule.list(where)
        elif func == 'save_schedule':
            self.schedule.save_schedule()

    def manage_beacons(self, package):
        '''
        Manage Beacons
        '''
        tag, data = salt.utils.event.MinionEvent.unpack(package)
        func = data.get('func', None)
        name = data.get('name', None)
        beacon_data = data.get('beacon_data', None)

        if func == 'add':
            self.beacons.add_beacon(name, beacon_data)
        elif func == 'modify':
            self.beacons.modify_beacon(name, beacon_data)
        elif func == 'delete':
            self.beacons.delete_beacon(name)
        elif func == 'enable':
            self.beacons.enable_beacons()
        elif func == 'disable':
            self.beacons.disable_beacons()
        elif func == 'enable_beacon':
            self.beacons.enable_beacon(name)
        elif func == 'disable_beacon':
            self.beacons.disable_beacon(name)
        elif func == 'list':
            self.beacons.list_beacons()

    def environ_setenv(self, package):
        '''
        Set the salt-minion main process environment according to
        the data contained in the minion event data
        '''
        tag, data = salt.utils.event.MinionEvent.unpack(package)
        environ = data.get('environ', None)
        if environ is None:
            return False
        false_unsets = data.get('false_unsets', False)
        clear_all = data.get('clear_all', False)
        import salt.modules.environ as mod_environ
        return mod_environ.setenv(environ, false_unsets, clear_all)

    def clean_die(self, signum, frame):
        '''
        Python does not handle the SIGTERM cleanly, if it is signaled exit
        the minion process cleanly
        '''
        self._running = False
        exit(0)

    def _pre_tune(self):
        '''
        Set the minion running flag and issue the appropriate warnings if
        the minion cannot be started or is already running
        '''
        if self._running is None:
            self._running = True
        elif self._running is False:
            log.error(
                'This {0} was scheduled to stop. Not running '
                '{0}.tune_in()'.format(self.__class__.__name__)
            )
            return
        elif self._running is True:
            log.error(
                'This {0} is already running. Not running '
                '{0}.tune_in()'.format(self.__class__.__name__)
            )
            return

        try:
            log.info(
                '{0} is starting as user \'{1}\''.format(
                    self.__class__.__name__,
                    salt.utils.get_user()
                )
            )
        except Exception as err:
            # Only windows is allowed to fail here. See #3189. Log as debug in
            # that case. Else, error.
            log.log(
                salt.utils.is_windows() and logging.DEBUG or logging.ERROR,
                'Failed to get the user who is starting {0}'.format(
                    self.__class__.__name__
                ),
                exc_info=err
            )

    def _mine_send(self, package):
        '''
        Send mine data to the master
        '''
        channel = salt.transport.Channel.factory(self.opts)
        load = salt.utils.event.SaltEvent.unpack(package)[1]
        load['tok'] = self.tok
        ret = channel.send(load)
        return ret

    @tornado.gen.coroutine
    def handle_event(self, package):
        '''
        Handle an event from the epull_sock (all local minion events)
        '''
        log.debug('Handling event {0!r}'.format(package))
        if package.startswith('module_refresh'):
            tag, data = salt.utils.event.MinionEvent.unpack(package)
            self.module_refresh(notify=data.get('notify', False))
        elif package.startswith('pillar_refresh'):
            yield self.pillar_refresh()
        elif package.startswith('manage_schedule'):
            self.manage_schedule(package)
        elif package.startswith('manage_beacons'):
            self.manage_beacons(package)
        elif package.startswith('grains_refresh'):
            if self.grains_cache != self.opts['grains']:
                self.pillar_refresh(force_refresh=True)
                self.grains_cache = self.opts['grains']
        elif package.startswith('environ_setenv'):
            self.environ_setenv(package)
        elif package.startswith('_minion_mine'):
            self._mine_send(package)
        elif package.startswith('fire_master'):
            tag, data = salt.utils.event.MinionEvent.unpack(package)
            log.debug('Forwarding master event tag={tag}'.format(tag=data['tag']))
            self._fire_master(data['data'], data['tag'], data['events'], data['pretag'])
        elif package.startswith('__master_disconnected'):
            tag, data = salt.utils.event.MinionEvent.unpack(package)
            # if the master disconnect event is for a different master, raise an exception
            if data['master'] != self.opts['master']:
                raise Exception()
            if self.connected:
                # we are not connected anymore
                self.connected = False
                # modify the scheduled job to fire only on reconnect
                schedule = {
                   'function': 'status.master',
                   'seconds': self.opts['master_alive_interval'],
                   'jid_include': True,
                   'maxrunning': 2,
                   'kwargs': {'master': self.opts['master'],
                              'connected': False}
                }
                self.schedule.modify_job(name='__master_alive',
                                         schedule=schedule)

                log.info('Connection to master {0} lost'.format(self.opts['master']))

                if self.opts['master_type'] == 'failover':
                    log.info('Trying to tune in to next master from master-list')

                    # if eval_master finds a new master for us, self.connected
                    # will be True again on successfull master authentication
                    self.opts['master'] = self.eval_master(opts=self.opts,
                                                           failed=True)
                    if self.connected:
                        # re-init the subsystems to work with the new master
                        log.info('Re-initialising subsystems for new '
                                 'master {0}'.format(self.opts['master']))
                        del self.pub_channel
                        self._connect_master_future = self.connect_master()
                        self.block_until_connected()  # TODO: remove
                        self._fire_master_minion_start()
                        log.info('Minion is ready to receive requests!')

                        # update scheduled job to run with the new master addr
                        schedule = {
                           'function': 'status.master',
                           'seconds': self.opts['master_alive_interval'],
                           'jid_include': True,
                           'maxrunning': 2,
                           'kwargs': {'master': self.opts['master'],
                                      'connected': True}
                        }
                        self.schedule.modify_job(name='__master_alive',
                                                 schedule=schedule)

        elif package.startswith('__master_connected'):
            # handle this event only once. otherwise it will pollute the log
            if not self.connected:
                log.info('Connection to master {0} re-established'.format(self.opts['master']))
                self.connected = True
                # modify the __master_alive job to only fire,
                # if the connection is lost again
                schedule = {
                   'function': 'status.master',
                   'seconds': self.opts['master_alive_interval'],
                   'jid_include': True,
                   'maxrunning': 2,
                   'kwargs': {'master': self.opts['master'],
                              'connected': True}
                }

                self.schedule.modify_job(name='__master_alive',
                                         schedule=schedule)
        elif package.startswith('_salt_error'):
            tag, data = salt.utils.event.MinionEvent.unpack(package)
            log.debug('Forwarding salt error event tag={tag}'.format(tag=tag))
            self._fire_master(data, tag)

    def _fallback_cleanups(self):
        '''
        Fallback cleanup routines, attempting to fix leaked processes, threads, etc.
        '''
        # Add an extra fallback in case a forked process leaks through
        multiprocessing.active_children()

        # Cleanup Windows threads
        if not salt.utils.is_windows():
            return
        for thread in self.win_proc:
            if not thread.is_alive():
                thread.join()
                try:
                    self.win_proc.remove(thread)
                    del thread
                except (ValueError, NameError):
                    pass

    # Main Minion Tune In
    def tune_in(self, start=True):
        '''
        Lock onto the publisher. This is the main event loop for the minion
        :rtype : None
        '''
        self._pre_tune()

        # Properly exit if a SIGTERM is signalled
        signal.signal(signal.SIGTERM, self.clean_die)

        log.debug('Minion {0!r} trying to tune in'.format(self.opts['id']))

        if start:
            self.sync_connect_master()

        self.event_publisher = salt.utils.event.AsyncEventPublisher(
            self.opts,
            self.handle_event,
            io_loop=self.io_loop,
        )
        self._fire_master_minion_start()
        log.info('Minion is ready to receive requests!')

        # Make sure to gracefully handle SIGUSR1
        enable_sigusr1_handler()

        # Make sure to gracefully handle CTRL_LOGOFF_EVENT
        salt.utils.enable_ctrl_logoff_handler()

        # On first startup execute a state run if configured to do so
        self._state_run()

        loop_interval = self.opts['loop_interval']

        try:
            if self.opts['grains_refresh_every']:  # If exists and is not zero. In minutes, not seconds!
                if self.opts['grains_refresh_every'] > 1:
                    log.debug(
                        'Enabling the grains refresher. Will run every {0} minutes.'.format(
                            self.opts['grains_refresh_every'])
                    )
                else:  # Clean up minute vs. minutes in log message
                    log.debug(
                        'Enabling the grains refresher. Will run every {0} minute.'.format(
                            self.opts['grains_refresh_every'])

                    )
                self._refresh_grains_watcher(
                    abs(self.opts['grains_refresh_every'])
                )
        except Exception as exc:
            log.error(
                'Exception occurred in attempt to initialize grain refresh routine during minion tune-in: {0}'.format(
                    exc)
            )

        self.periodic_callbacks = {}
        # schedule the stuff that runs every interval
        ping_interval = self.opts.get('ping_interval', 0) * 60
        if ping_interval > 0:
            def ping_master():
                self._fire_master('ping', 'minion_ping')
            self.periodic_callbacks['ping'] = tornado.ioloop.PeriodicCallback(ping_master, ping_interval * 1000, io_loop=self.io_loop)

        self.periodic_callbacks['cleanup'] = tornado.ioloop.PeriodicCallback(self._fallback_cleanups, loop_interval * 1000, io_loop=self.io_loop)

        def handle_beacons():
            # Process Beacons
            try:
                beacons = self.process_beacons(self.functions)
            except Exception:
                log.critical('The beacon errored: ', exc_info=True)
            if beacons:
                self._fire_master(events=beacons)
        self.periodic_callbacks['beacons'] = tornado.ioloop.PeriodicCallback(handle_beacons, loop_interval * 1000, io_loop=self.io_loop)

        # TODO: actually listen to the return and change period
        def handle_schedule():
            self.process_schedule(self, loop_interval)
        self.periodic_callbacks['schedule'] = tornado.ioloop.PeriodicCallback(handle_schedule, 1000, io_loop=self.io_loop)

        # start all the other callbacks
        for periodic_cb in six.itervalues(self.periodic_callbacks):
            periodic_cb.start()

        # add handler to subscriber
        self.pub_channel.on_recv(self._handle_payload)

        if start:
            self.io_loop.start()

    def _handle_payload(self, payload):
        if payload is not None and self._target_load(payload['load']):
            self._handle_decoded_payload(payload['load'])

    def _target_load(self, load):
        # Verify that the publication is valid
        if 'tgt' not in load or 'jid' not in load or 'fun' not in load \
           or 'arg' not in load:
            return False
        # Verify that the publication applies to this minion

        # It's important to note that the master does some pre-processing
        # to determine which minions to send a request to. So for example,
        # a "salt -G 'grain_key:grain_val' test.ping" will invoke some
        # pre-processing on the master and this minion should not see the
        # publication if the master does not determine that it should.

        if 'tgt_type' in load:
            match_func = getattr(self.matcher,
                                 '{0}_match'.format(load['tgt_type']), None)
            if match_func is None:
                return False
            if load['tgt_type'] in ('grain', 'grain_pcre', 'pillar'):
                delimiter = load.get('delimiter', DEFAULT_TARGET_DELIM)
                if not match_func(load['tgt'], delimiter=delimiter):
                    return False
            elif not match_func(load['tgt']):
                return False
        else:
            if not self.matcher.glob_match(load['tgt']):
                return False

        return True

    def destroy(self):
        '''
        Tear down the minion
        '''
        self._running = False
        if hasattr(self, 'pub_channel'):
            self.pub_channel.on_recv(None)
            del self.pub_channel
        if hasattr(self, 'periodic_callbacks'):
            for cb in six.itervalues(self.periodic_callbacks):
                cb.stop()

    def __del__(self):
        self.destroy()


class Syndic(Minion):
    '''
    Make a Syndic minion, this minion will use the minion keys on the
    master to authenticate with a higher level master.
    '''
    def __init__(self, opts, **kwargs):
        self._syndic_interface = opts.get('interface')
        self._syndic = True
        # force auth_safemode True because Syndic don't support autorestart
        opts['auth_safemode'] = True
        opts['loop_interval'] = 1
        super(Syndic, self).__init__(opts, **kwargs)
        self.mminion = salt.minion.MasterMinion(opts)
        self.jid_forward_cache = set()

    def _handle_decoded_payload(self, data):
        '''
        Override this method if you wish to handle the decoded data
        differently.
        '''
        # TODO: even do this??
        data['to'] = int(data.get('to', self.opts['timeout'])) - 1
        # Only forward the command if it didn't originate from ourselves
        if data.get('master_id', 0) != self.opts.get('master_id', 1):
            self.syndic_cmd(data)

    def syndic_cmd(self, data):
        '''
        Take the now clear load and forward it on to the client cmd
        '''
        # Set up default tgt_type
        if 'tgt_type' not in data:
            data['tgt_type'] = 'glob'
        kwargs = {}

        # optionally add a few fields to the publish data
        for field in ('master_id',  # which master the job came from
                      'user',  # which user ran the job
                      ):
            if field in data:
                kwargs[field] = data[field]

        try:
            # Send out the publication
            self.local.pub(data['tgt'],
                           data['fun'],
                           data['arg'],
                           data['tgt_type'],
                           data['ret'],
                           data['jid'],
                           data['to'],
                           **kwargs)
        except Exception as exc:
            log.warning('Unable to forward pub data: {0}'.format(exc))

    def _fire_master_syndic_start(self):
        # Send an event to the master that the minion is live
        self._fire_master(
            'Syndic {0} started at {1}'.format(
            self.opts['id'],
            time.asctime()
            ),
            'syndic_start'
        )
        self._fire_master(
            'Syndic {0} started at {1}'.format(
            self.opts['id'],
            time.asctime()
            ),
            tagify([self.opts['id'], 'start'], 'syndic'),
        )

    # Syndic Tune In
    def tune_in(self, start=True):
        '''
        Lock onto the publisher. This is the main event loop for the syndic
        '''
        signal.signal(signal.SIGTERM, self.clean_die)
        log.debug('Syndic {0!r} trying to tune in'.format(self.opts['id']))

        if start:
            self.sync_connect_master()

        # Instantiate the local client
        self.local = salt.client.get_local_client(self.opts['_minion_conf_file'])
        self.local.event.subscribe('')
        self.local.opts['interface'] = self._syndic_interface

        # add handler to subscriber
        self.pub_channel.on_recv(self._process_cmd_socket)

        # register the event sub to the poller
        self._reset_event_aggregation()
        self.local_event_stream = zmq.eventloop.zmqstream.ZMQStream(self.local.event.sub, io_loop=self.io_loop)
        self.local_event_stream.on_recv(self._process_event)

        # forward events every syndic_event_forward_timeout
        self.forward_events = tornado.ioloop.PeriodicCallback(self._forward_events,
                                                              self.opts['syndic_event_forward_timeout'] * 1000,
                                                              io_loop=self.io_loop)
        self.forward_events.start()

        # Send an event to the master that the minion is live
        self._fire_master_syndic_start()

        # Make sure to gracefully handle SIGUSR1
        enable_sigusr1_handler()

        if start:
            self.io_loop.start()

    # TODO: clean up docs
    def tune_in_no_block(self):
        '''
        Executes the tune_in sequence but omits extra logging and the
        management of the event bus assuming that these are handled outside
        the tune_in sequence
        '''
        # Instantiate the local client
        self.local = salt.client.get_local_client(self.opts['_minion_conf_file'])

        # add handler to subscriber
        self.pub_channel.on_recv(self._process_cmd_socket)

    def _process_cmd_socket(self, payload):
        if payload is not None:
            log.trace('Handling payload')
            self._handle_decoded_payload(payload['load'])

    def _reset_event_aggregation(self):
        self.jids = {}
        self.raw_events = []

    def _process_event(self, raw):
        # TODO: cleanup: Move down into event class
        raw = raw[0]
        mtag, data = self.local.event.unpack(raw, self.local.event.serial)
        event = {'data': data, 'tag': mtag}
        log.trace('Got event {0}'.format(event['tag']))
        tag_parts = event['tag'].split('/')
        if len(tag_parts) >= 4 and tag_parts[1] == 'job' and \
            salt.utils.jid.is_jid(tag_parts[2]) and tag_parts[3] == 'ret' and \
            'return' in event['data']:
            if 'jid' not in event['data']:
                # Not a job return
                return
            jdict = self.jids.setdefault(event['tag'], {})
            if not jdict:
                jdict['__fun__'] = event['data'].get('fun')
                jdict['__jid__'] = event['data']['jid']
                jdict['__load__'] = {}
                fstr = '{0}.get_load'.format(self.opts['master_job_cache'])
                # Only need to forward each load once. Don't hit the disk
                # for every minion return!
                if event['data']['jid'] not in self.jid_forward_cache:
                    jdict['__load__'].update(
                        self.mminion.returners[fstr](event['data']['jid'])
                        )
                    self.jid_forward_cache.add(event['data']['jid'])
                    if len(self.jid_forward_cache) > self.opts['syndic_jid_forward_cache_hwm']:
                        # Pop the oldest jid from the cache
                        tmp = sorted(list(self.jid_forward_cache))
                        tmp.pop(0)
                        self.jid_forward_cache = set(tmp)
            if 'master_id' in event['data']:
                # __'s to make sure it doesn't print out on the master cli
                jdict['__master_id__'] = event['data']['master_id']
            jdict[event['data']['id']] = event['data']['return']
        else:
            # Add generic event aggregation here
            if 'retcode' not in event['data']:
                self.raw_events.append(event)

    def _forward_events(self):
        log.trace('Forwarding events')
        if self.raw_events:
            self._fire_master(events=self.raw_events,
                              pretag=tagify(self.opts['id'], base='syndic'),
                              )
        for jid in self.jids:
            self._return_pub(self.jids[jid], '_syndic_return')
        self._reset_event_aggregation()

    def destroy(self):
        '''
        Tear down the syndic minion
        '''
        # We borrowed the local clients poller so give it back before
        # it's destroyed. Reset the local poller reference.
        super(Syndic, self).destroy()
        if hasattr(self, 'local'):
            del self.local

        if hasattr(self, 'forward_events'):
            self.forward_events.stop()


# TODO: consolidate syndic classes together?
# need a way of knowing if the syndic connection is busted
class MultiSyndic(MinionBase):
    '''
    Make a MultiSyndic minion, this minion will handle relaying jobs and returns from
    all minions connected to it to the list of masters it is connected to.

    Modes (controlled by `syndic_mode`:
        sync: This mode will synchronize all events and publishes from higher level masters
        cluster: This mode will only sync job publishes and returns

    Note: jobs will be returned best-effort to the requesting master. This also means
    (since we are using zmq) that if a job was fired and the master disconnects
    between the publish and return, that the return will end up in a zmq buffer
    in this Syndic headed to that original master.

    In addition, since these classes all seem to use a mix of blocking and non-blocking
    calls (with varying timeouts along the way) this daemon does not handle failure well,
    it will (under most circumstances) stall the daemon for ~15s trying to forward events
    to the down master
    '''
    # time to connect to upstream master
    SYNDIC_CONNECT_TIMEOUT = 5
    SYNDIC_EVENT_TIMEOUT = 5

    def __init__(self, opts, io_loop=None):
        opts['loop_interval'] = 1
        super(MultiSyndic, self).__init__(opts)
        self.mminion = salt.minion.MasterMinion(opts)
        # sync (old behavior), cluster (only returns and publishes)
        self.syndic_mode = self.opts.get('syndic_mode', 'sync')

        self._has_master = threading.Event()
        self.jid_forward_cache = set()

        if io_loop is None:
            self.io_loop = zmq.eventloop.ioloop.ZMQIOLoop()
        else:
            self.io_loop = io_loop
        self.io_loop.install()

    def _spawn_syndics(self):
        '''
        Spawn all the coroutines which will sign in the syndics
        '''
        self._syndics = {}  # mapping of opts['master'] -> syndic
        for master in set(self.opts['master']):
            s_opts = copy.copy(self.opts)
            s_opts['master'] = master
            self._syndics[master] = self._connect_syndic(s_opts)

    @tornado.gen.coroutine
    def _connect_syndic(self, opts):
        '''
        Create a syndic, and asynchronously connect it to a master
        '''
        last = 0  # never have we signed in
        auth_wait = opts['acceptance_wait_time']
        while True:
            log.debug('Syndic attempting to connect to {0}'.format(opts['master']))
            try:
                syndic = Syndic(opts,
                                timeout=self.SYNDIC_CONNECT_TIMEOUT,
                                safe=False,
                                io_loop=self.io_loop,
                                )
                yield syndic.connect_master()
                # set up the syndic to handle publishes (specifically not event forwarding)
                syndic.tune_in_no_block()
                log.info('Syndic successfully connected to {0}'.format(opts['master']))
                break
            except SaltClientError as exc:
                log.error('Error while bringing up syndic for multi-syndic. Is master at {0} responding?'.format(opts['master']))
                last = time.time()
                if auth_wait < self.max_auth_wait:
                    auth_wait += self.auth_wait
                yield tornado.gen.sleep(auth_wait)  # TODO: log?
            except KeyboardInterrupt:
                raise
            except:  # pylint: disable=W0702
                log.critical('Unexpected error while connecting to {0}'.format(opts['master']), exc_info=True)

        raise tornado.gen.Return(syndic)

    def _mark_master_dead(self, master):
        '''
        Mark a master as dead. This will start the sign-in routine
        '''
        # if its connected, mark it dead
        if self._syndics[master].done():
            syndic = self._syndics.result()
            syndic.destroy()
            self._syndics[master] = self._connect_syndic(syndic.opts)
        else:
            log.info('Attempting to mark {0} as dead, although it is already marked dead'.format(master))  # TODO: debug?

    def _call_syndic(self, func, args=(), kwargs=None, master_id=None):
        '''
        Wrapper to call a given func on a syndic, best effort to get the one you asked for
        '''
        if kwargs is None:
            kwargs = {}
        for master, syndic_future in self.iter_master_options(master_id):
            if not syndic_future.done() or syndic_future.exception():
                log.error('Unable to call {0} on {1}, that syndic is not connected'.format(func, master_id))
                continue

            try:
                getattr(syndic_future.result(), func)(*args, **kwargs)
                return
            except SaltClientError:
                log.error('Unable to call {0} on {1}, trying another...'.format(func, master_id))
                self._mark_master_dead(master)
                continue
        log.critical('Unable to call {0} on any masters!'.format(func))

    def iter_master_options(self, master_id=None):
        '''
        Iterate (in order) over your options for master
        '''
        masters = list(self._syndics.keys())
        shuffle(masters)
        if master_id not in self._syndics:
            master_id = masters.pop(0)
        else:
            masters.remove(master_id)

        while True:
            yield master_id, self._syndics[master_id]
            if len(masters) == 0:
                break
            master_id = masters.pop(0)

    def _reset_event_aggregation(self):
        self.jids = {}
        self.raw_events = []

    # Syndic Tune In
    def tune_in(self):
        '''
        Lock onto the publisher. This is the main event loop for the syndic
        '''
        self._spawn_syndics()
        # Instantiate the local client
        self.local = salt.client.get_local_client(self.opts['_minion_conf_file'])
        self.local.event.subscribe('')

        log.debug('MultiSyndic {0!r} trying to tune in'.format(self.opts['id']))

        # register the event sub to the poller
        self._reset_event_aggregation()
        self.local_event_stream = zmq.eventloop.zmqstream.ZMQStream(self.local.event.sub, io_loop=self.io_loop)
        self.local_event_stream.on_recv(self._process_event)

        # forward events every syndic_event_forward_timeout
        self.forward_events = tornado.ioloop.PeriodicCallback(self._forward_events,
                                                              self.opts['syndic_event_forward_timeout'] * 1000,
                                                              io_loop=self.io_loop)
        self.forward_events.start()

        # Make sure to gracefully handle SIGUSR1
        enable_sigusr1_handler()

        self.io_loop.start()

    def _process_event(self, raw):
        # TODO: cleanup: Move down into event class
        raw = raw[0]
        mtag, data = self.local.event.unpack(raw, self.local.event.serial)
        event = {'data': data, 'tag': mtag}
        log.trace('Got event {0}'.format(event['tag']))

        tag_parts = event['tag'].split('/')
        if len(tag_parts) >= 4 and tag_parts[1] == 'job' and \
            salt.utils.jid.is_jid(tag_parts[2]) and tag_parts[3] == 'ret' and \
            'return' in event['data']:
            if 'jid' not in event['data']:
                # Not a job return
                return
            if self.syndic_mode == 'cluster' and event['data'].get('master_id', 0) == self.opts.get('master_id', 1):
                log.debug('Return recieved with matching master_id, not forwarding')
                return

            jdict = self.jids.setdefault(event['tag'], {})
            if not jdict:
                jdict['__fun__'] = event['data'].get('fun')
                jdict['__jid__'] = event['data']['jid']
                jdict['__load__'] = {}
                fstr = '{0}.get_load'.format(self.opts['master_job_cache'])
                # Only need to forward each load once. Don't hit the disk
                # for every minion return!
                if event['data']['jid'] not in self.jid_forward_cache:
                    jdict['__load__'].update(
                        self.mminion.returners[fstr](event['data']['jid'])
                        )
                    self.jid_forward_cache.add(event['data']['jid'])
                    if len(self.jid_forward_cache) > self.opts['syndic_jid_forward_cache_hwm']:
                        # Pop the oldest jid from the cache
                        tmp = sorted(list(self.jid_forward_cache))
                        tmp.pop(0)
                        self.jid_forward_cache = set(tmp)
            if 'master_id' in event['data']:
                # __'s to make sure it doesn't print out on the master cli
                jdict['__master_id__'] = event['data']['master_id']
            jdict[event['data']['id']] = event['data']['return']
        else:
            # TODO: config to forward these? If so we'll have to keep track of who
            # has seen them
            # if we are the top level masters-- don't forward all the minion events
            if self.syndic_mode == 'sync':
                # Add generic event aggregation here
                if 'retcode' not in event['data']:
                    self.raw_events.append(event)

    def _forward_events(self):
        log.trace('Forwarding events')
        if self.raw_events:
            self._call_syndic('_fire_master',
                              kwargs={'events': self.raw_events,
                                      'pretag': tagify(self.opts['id'], base='syndic'),
                                      'timeout': self.SYNDIC_EVENT_TIMEOUT,
                                      },
                              )
        for jid, jid_ret in self.jids.items():
            self._call_syndic('_return_pub',
                              args=(jid_ret, '_syndic_return'),
                              kwargs={'timeout': self.SYNDIC_EVENT_TIMEOUT},
                              master_id=jid_ret.get('__master_id__'),
                              )

        self._reset_event_aggregation()


class Matcher(object):
    '''
    Use to return the value for matching calls from the master
    '''
    def __init__(self, opts, functions=None):
        self.opts = opts
        self.functions = functions

    def confirm_top(self, match, data, nodegroups=None):
        '''
        Takes the data passed to a top file environment and determines if the
        data matches this minion
        '''
        matcher = 'compound'
        if not data:
            log.error('Received bad data when setting the match from the top '
                      'file')
            return False
        for item in data:
            if isinstance(item, dict):
                if 'match' in item:
                    matcher = item['match']
        if hasattr(self, matcher + '_match'):
            funcname = '{0}_match'.format(matcher)
            if matcher == 'nodegroup':
                return getattr(self, funcname)(match, nodegroups)
            return getattr(self, funcname)(match)
        else:
            log.error('Attempting to match with unknown matcher: {0}'.format(
                matcher
            ))
            return False

    def glob_match(self, tgt):
        '''
        Returns true if the passed glob matches the id
        '''
        if not isinstance(tgt, six.string_types):
            return False

        return fnmatch.fnmatch(self.opts['id'], tgt)

    def pcre_match(self, tgt):
        '''
        Returns true if the passed pcre regex matches
        '''
        return bool(re.match(tgt, self.opts['id']))

    def list_match(self, tgt):
        '''
        Determines if this host is on the list
        '''
        if isinstance(tgt, six.string_types):
            tgt = tgt.split(',')
        return bool(self.opts['id'] in tgt)

    def grain_match(self, tgt, delimiter=DEFAULT_TARGET_DELIM):
        '''
        Reads in the grains glob match
        '''
        log.debug('grains target: {0}'.format(tgt))
        if delimiter not in tgt:
            log.error('Got insufficient arguments for grains match '
                      'statement from master')
            return False
        return salt.utils.subdict_match(
            self.opts['grains'], tgt, delimiter=delimiter
        )

    def grain_pcre_match(self, tgt, delimiter=DEFAULT_TARGET_DELIM):
        '''
        Matches a grain based on regex
        '''
        log.debug('grains pcre target: {0}'.format(tgt))
        if delimiter not in tgt:
            log.error('Got insufficient arguments for grains pcre match '
                      'statement from master')
            return False
        return salt.utils.subdict_match(self.opts['grains'], tgt,
                                        delimiter=delimiter, regex_match=True)

    def data_match(self, tgt):
        '''
        Match based on the local data store on the minion
        '''
        if self.functions is None:
            utils = salt.loader.utils(self.opts)
            self.functions = salt.loader.minion_mods(self.opts, utils=utils)
        comps = tgt.split(':')
        if len(comps) < 2:
            return False
        val = self.functions['data.getval'](comps[0])
        if val is None:
            # The value is not defined
            return False
        if isinstance(val, list):
            # We are matching a single component to a single list member
            for member in val:
                if fnmatch.fnmatch(str(member).lower(), comps[1].lower()):
                    return True
            return False
        if isinstance(val, dict):
            if comps[1] in val:
                return True
            return False
        return bool(fnmatch.fnmatch(
            val,
            comps[1],
        ))

    def pillar_match(self, tgt, delimiter=DEFAULT_TARGET_DELIM):
        '''
        Reads in the pillar glob match
        '''
        log.debug('pillar target: {0}'.format(tgt))
        if delimiter not in tgt:
            log.error('Got insufficient arguments for pillar match '
                      'statement from master')
            return False
        return salt.utils.subdict_match(
            self.opts['pillar'], tgt, delimiter=delimiter
        )

    def pillar_pcre_match(self, tgt, delimiter=DEFAULT_TARGET_DELIM):
        '''
        Reads in the pillar pcre match
        '''
        log.debug('pillar PCRE target: {0}'.format(tgt))
        if delimiter not in tgt:
            log.error('Got insufficient arguments for pillar PCRE match '
                      'statement from master')
            return False
        return salt.utils.subdict_match(
            self.opts['pillar'], tgt, delimiter=delimiter, regex_match=True
        )

    def pillar_exact_match(self, tgt, delimiter=':'):
        '''
        Reads in the pillar match, no globbing, no PCRE
        '''
        log.debug('pillar target: {0}'.format(tgt))
        if delimiter not in tgt:
            log.error('Got insufficient arguments for pillar match '
                      'statement from master')
            return False
        return salt.utils.subdict_match(self.opts['pillar'],
                                        tgt,
                                        delimiter=delimiter,
                                        exact_match=True)

    def ipcidr_match(self, tgt):
        '''
        Matches based on IP address or CIDR notation
        '''

        try:
            tgt = ipaddress.ip_network(tgt)
            # Target is a network
            proto = 'ipv{0}'.format(tgt.version)
            if proto not in self.opts['grains']:
                return False
            else:
                return salt.utils.network.in_subnet(tgt, self.opts['grains'][proto])
        except:  # pylint: disable=bare-except
            try:
               # Target should be an address
                proto = 'ipv{0}'.format(ipaddress.ip_address(tgt).version)
                if proto not in self.opts['grains']:
                    return False
                else:
                    return tgt in self.opts['grains'][proto]
            except:  # pylint: disable=bare-except
                log.error('Invalid IP/CIDR target {0}"'.format(tgt))
                return False

    def range_match(self, tgt):
        '''
        Matches based on range cluster
        '''
        if HAS_RANGE:
            range_ = seco.range.Range(self.opts['range_server'])
            try:
                return self.opts['grains']['fqdn'] in range_.expand(tgt)
            except seco.range.RangeException as exc:
                log.debug('Range exception in compound match: {0}'.format(exc))
                return False
        return False

    def compound_match(self, tgt):
        '''
        Runs the compound target check
        '''
        if not isinstance(tgt, six.string_types) and not isinstance(tgt, (list, tuple)):
            log.error('Compound target received that is neither string, list nor tuple')
            return False
        log.debug('compound_match: {0} ? {1}'.format(self.opts['id'], tgt))
        ref = {'G': 'grain',
               'P': 'grain_pcre',
               'I': 'pillar',
               'J': 'pillar_pcre',
               'L': 'list',
               'N': None,      # Nodegroups should already be expanded
               'S': 'ipcidr',
               'E': 'pcre'}
        if HAS_RANGE:
            ref['R'] = 'range'

        results = []
        opers = ['and', 'or', 'not', '(', ')']

        if isinstance(tgt, six.string_types):
            words = tgt.split()
        else:
            words = tgt

        for word in words:
            target_info = salt.utils.minions.parse_target(word)

            # Easy check first
            if word in opers:
                if results:
                    if results[-1] == '(' and word in ('and', 'or'):
                        log.error('Invalid beginning operator after "(": {0}'.format(word))
                        return False
                    if word == 'not':
                        if not results[-1] in ('and', 'or', '('):
                            results.append('and')
                    results.append(word)
                else:
                    # seq start with binary oper, fail
                    if word not in ['(', 'not']:
                        log.error('Invalid beginning operator: {0}'.format(word))
                        return False
                    results.append(word)

            elif target_info and target_info['engine']:
                if 'N' == target_info['engine']:
                    # Nodegroups should already be expanded/resolved to other engines
                    log.error('Detected nodegroup expansion failure of "{0}"'.format(word))
                    return False
                engine = ref.get(target_info['engine'])
                if not engine:
                    # If an unknown engine is called at any time, fail out
                    log.error('Unrecognized target engine "{0}" for'
                              ' target expression "{1}"'.format(
                                  target_info['engine'],
                                  word,
                                )
                        )
                    return False

                engine_args = [target_info['pattern']]
                engine_kwargs = {}
                if target_info['delimiter']:
                    engine_kwargs['delimiter'] = target_info['delimiter']

                results.append(
                    str(getattr(self, '{0}_match'.format(engine))(*engine_args, **engine_kwargs))
                )

            else:
                # The match is not explicitly defined, evaluate it as a glob
                results.append(str(self.glob_match(word)))

        results = ' '.join(results)
        log.debug('compound_match {0} ? "{1}" => "{2}"'.format(self.opts['id'], tgt, results))
        try:
            return eval(results)  # pylint: disable=W0123
        except Exception:
            log.error('Invalid compound target: {0} for results: {1}'.format(tgt, results))
            return False
        return False

    def nodegroup_match(self, tgt, nodegroups):
        '''
        This is a compatibility matcher and is NOT called when using
        nodegroups for remote execution, but is called when the nodegroups
        matcher is used in states
        '''
        if tgt in nodegroups:
            return self.compound_match(
                salt.utils.minions.nodegroup_comp(tgt, nodegroups)
            )
        return False


class ProxyMinion(Minion):
    '''
    This class instantiates a 'proxy' minion--a minion that does not manipulate
    the host it runs on, but instead manipulates a device that cannot run a minion.
    '''
    def __init__(self, opts, timeout=60, safe=True):  # pylint: disable=W0231
        '''
        Pass in the options dict
        '''

        self._running = None
        # Warn if ZMQ < 3.2
        if HAS_ZMQ:
            try:
                zmq_version_info = zmq.zmq_version_info()
            except AttributeError:
                # PyZMQ <= 2.1.9 does not have zmq_version_info, fall back to
                # using zmq.zmq_version() and build a version info tuple.
                zmq_version_info = tuple(
                    [int(x) for x in zmq.zmq_version().split('.')]
                )
            if zmq_version_info < (3, 2):
                log.warning(
                    'You have a version of ZMQ less than ZMQ 3.2! There are '
                    'known connection keep-alive issues with ZMQ < 3.2 which '
                    'may result in loss of contact with minions. Please '
                    'upgrade your ZMQ!'
                )
        # Late setup the of the opts grains, so we can log from the grains
        # module
        # print opts['proxymodule']
        fq_proxyname = 'proxy.'+opts['proxy']['proxytype']
        self.proxymodule = salt.loader.proxy(opts, fq_proxyname)
        opts['proxyobject'] = self.proxymodule[opts['proxy']['proxytype']+'.Proxyconn'](opts['proxy'])
        opts['id'] = opts['proxyobject'].id(opts)
        opts.update(resolve_dns(opts))
        self.opts = opts
        self.opts['pillar'] = salt.pillar.get_pillar(
            opts,
            opts['grains'],
            opts['id'],
            opts['environment'],
            pillarenv=opts.get('pillarenv'),
        ).compile_pillar()
        self.functions, self.returners, self.function_errors = self._load_modules()
        self.serial = salt.payload.Serial(self.opts)
        self.mod_opts = self._prep_mod_opts()
        self.matcher = Matcher(self.opts, self.functions)
        uid = salt.utils.get_uid(user=opts.get('user', None))
        self.proc_dir = get_proc_dir(opts['cachedir'], uid=uid)
        self.schedule = salt.utils.schedule.Schedule(
            self.opts,
            self.functions,
            self.returners)
        self.grains_cache = self.opts['grains']
        # self._running = True

    def _prep_mod_opts(self):
        '''
        Returns a copy of the opts with key bits stripped out
        '''
        return super(ProxyMinion, self)._prep_mod_opts()

    def _load_modules(self, force_refresh=False, notify=False):
        '''
        Return the functions and the returners loaded up from the loader
        module
        '''
        return super(ProxyMinion, self)._load_modules(force_refresh=force_refresh, notify=notify)<|MERGE_RESOLUTION|>--- conflicted
+++ resolved
@@ -630,11 +630,7 @@
             self.opts['grains'],
             self.opts['id'],
             self.opts['environment'],
-<<<<<<< HEAD
             pillarenv=self.opts.get('pillarenv')
-=======
-            pillarenv=self.opts.get('pillarenv'),
->>>>>>> cef74615
         ).compile_pillar()
         self.functions, self.returners, self.function_errors = self._load_modules()
         self.serial = salt.payload.Serial(self.opts)
