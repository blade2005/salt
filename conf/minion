--- conflicted
+++ resolved
@@ -479,19 +479,13 @@
 # states is cluttering the logs. Set it to True to ignore them.
 #state_output_diff: False
 
-<<<<<<< HEAD
 # The state_output_profile setting changes whether profile information
 # will be shown for each state run.
 #state_output_profile: True
 
-# Fingerprint of the master public key to double verify the master is valid,
-# the master fingerprint can be found by running "salt-key -F master" on the
-# salt master.
-=======
 # Fingerprint of the master public key to validate the identity of your Salt master
 # before the initial key exchange. The master fingerprint can be found by running
 # "salt-key -F master" on the Salt master.
->>>>>>> abdf2935
 #master_finger: ''
 
 
