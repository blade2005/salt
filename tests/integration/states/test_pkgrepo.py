# -*- coding: utf-8 -*-
'''
tests for pkgrepo states
'''

# Import Python libs
from __future__ import absolute_import, print_function, unicode_literals

# Import Salt Testing libs
from tests.support.case import ModuleCase
from tests.support.mixins import SaltReturnAssertsMixin
from tests.support.unit import skipIf
from tests.support.helpers import (
    destructiveTest,
    requires_system_grains
)

# Import Salt libs
import salt.utils.platform

# Import 3rd-party libs
from salt.ext import six


@destructiveTest
@skipIf(salt.utils.is_windows(), 'minion is windows')
class PkgrepoTest(ModuleCase, SaltReturnAssertsMixin):
    '''
    pkgrepo state tests
    '''
<<<<<<< HEAD
    @destructiveTest
    @skipIf(salt.utils.platform.is_windows(), 'minion is windows')
=======
>>>>>>> b548a3e7
    @requires_system_grains
    def test_pkgrepo_01_managed(self, grains):
        '''
        Test adding a repo
        '''
        os_grain = self.run_function('grains.item', ['os'])['os']
        os_release_info = tuple(self.run_function('grains.item', ['osrelease_info'])['osrelease_info'])
        if os_grain == 'Ubuntu' and os_release_info >= (15, 10):
            self.skipTest(
                'The PPA used for this test does not exist for Ubuntu Wily'
                ' (15.10) and later.'
            )

        if grains['os_family'] == 'Debian':
            try:
                from aptsources import sourceslist
            except ImportError:
                self.skipTest(
                    'aptsources.sourceslist python module not found'
                )
        ret = self.run_function('state.sls', mods='pkgrepo.managed', timeout=120)
        # If the below assert fails then no states were run, and the SLS in
        # tests/integration/files/file/base/pkgrepo/managed.sls needs to be
        # corrected.
        self.assertReturnNonEmptySaltType(ret)
        for state_id, state_result in six.iteritems(ret):
            self.assertSaltTrueReturn(dict([(state_id, state_result)]))

<<<<<<< HEAD
    @destructiveTest
    @skipIf(salt.utils.platform.is_windows(), 'minion is windows')
=======
>>>>>>> b548a3e7
    def test_pkgrepo_02_absent(self):
        '''
        Test removing the repo from the above test
        '''
        os_grain = self.run_function('grains.item', ['os'])['os']
        os_release_info = tuple(self.run_function('grains.item', ['osrelease_info'])['osrelease_info'])
        if os_grain == 'Ubuntu' and os_release_info >= (15, 10):
            self.skipTest(
                'The PPA used for this test does not exist for Ubuntu Wily'
                ' (15.10) and later.'
            )

        ret = self.run_function('state.sls', mods='pkgrepo.absent', timeout=120)
        # If the below assert fails then no states were run, and the SLS in
        # tests/integration/files/file/base/pkgrepo/absent.sls needs to be
        # corrected.
        self.assertReturnNonEmptySaltType(ret)
        for state_id, state_result in six.iteritems(ret):
            self.assertSaltTrueReturn(dict([(state_id, state_result)]))

    @requires_system_grains
    def test_pkgrepo_03_with_comments(self, grains):
        '''
        Test adding a repo with comments
        '''
        os_family = grains['os_family'].lower()

        if os_family in ('redhat', 'suse'):
            kwargs = {
                'name': 'examplerepo',
                'baseurl': 'http://example.com/repo',
                'enabled': False,
                'comments': ['This is a comment']
            }
        elif os_family in ('debian',):
            self.skipTest('Debian/Ubuntu test case needed')
        else:
            self.skipTest("No test case for os_family '{0}'".format(os_family))

        try:
            # Run the state to add the repo
            ret = self.run_state('pkgrepo.managed', **kwargs)
            self.assertSaltTrueReturn(ret)

            # Run again with modified comments
            kwargs['comments'].append('This is another comment')
            ret = self.run_state('pkgrepo.managed', **kwargs)
            self.assertSaltTrueReturn(ret)
            ret = ret[next(iter(ret))]
            self.assertEqual(
                ret['changes'],
                {
                    'comments': {
                        'old': ['This is a comment'],
                        'new': ['This is a comment',
                                'This is another comment']
                    }
                }
            )

            # Run a third time, no changes should be made
            ret = self.run_state('pkgrepo.managed', **kwargs)
            self.assertSaltTrueReturn(ret)
            ret = ret[next(iter(ret))]
            self.assertFalse(ret['changes'])
            self.assertEqual(
                ret['comment'],
                "Package repo '{0}' already configured".format(kwargs['name'])
            )
        finally:
            # Clean up
            self.run_state('pkgrepo.absent', name=kwargs['name'])<|MERGE_RESOLUTION|>--- conflicted
+++ resolved
@@ -28,11 +28,6 @@
     '''
     pkgrepo state tests
     '''
-<<<<<<< HEAD
-    @destructiveTest
-    @skipIf(salt.utils.platform.is_windows(), 'minion is windows')
-=======
->>>>>>> b548a3e7
     @requires_system_grains
     def test_pkgrepo_01_managed(self, grains):
         '''
@@ -61,11 +56,6 @@
         for state_id, state_result in six.iteritems(ret):
             self.assertSaltTrueReturn(dict([(state_id, state_result)]))
 
-<<<<<<< HEAD
-    @destructiveTest
-    @skipIf(salt.utils.platform.is_windows(), 'minion is windows')
-=======
->>>>>>> b548a3e7
     def test_pkgrepo_02_absent(self):
         '''
         Test removing the repo from the above test
