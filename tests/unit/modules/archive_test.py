# -*- coding: utf-8 -*-
'''
    :codeauthor: :email:`Pedro Algarvio (pedro@algarvio.me)`


    tests.unit.modules.archive_test
    ~~~~~~~~~~~~~~~~~~~~~~~~~~~~~~~
'''

# Import Salt Testing libs
from salttesting import skipIf, TestCase
from salttesting.helpers import ensure_in_syspath
from salttesting.mock import NO_MOCK, NO_MOCK_REASON, MagicMock, patch
ensure_in_syspath('../../')

# Import salt libs
from salt.modules import archive
from salt.exceptions import CommandNotFoundError


class ZipFileMock(MagicMock):
    def __init__(self, files=None, **kwargs):  # pylint: disable=W0231
        if files is None:
            files = ['salt']
        MagicMock.__init__(self, **kwargs)
        self._files = files

    def namelist(self):
        return self._files

# Globals
archive.__salt__ = {}
archive.__pillar__ = {}
archive.__grains__ = {"id": "0"}
archive.__opts__ = {}


@skipIf(NO_MOCK, NO_MOCK_REASON)
class ArchiveTestCase(TestCase):

    @patch('salt.utils.which', lambda exe: exe)
    def test_tar(self):
        mock = MagicMock(return_value='salt')
        with patch.dict(archive.__salt__, {'cmd.run': mock}):
            ret = archive.tar(
                'zcvf', 'foo.tar',
                ['/tmp/something-to-compress-1',
                 '/tmp/something-to-compress-2'],
<<<<<<< HEAD
                cwd=None,
                template=None
            )
            self.assertEqual(['salt'], ret)
            mock.assert_called_once_with(
                'tar -zcvf foo.tar /tmp/something-to-compress-1 '
                '/tmp/something-to-compress-2',
                cwd=None,
                runas=None,
                template=None
=======
                template=None, cwd=None
            )
            self.assertEqual(['salt'], ret)
            mock.assert_called_once_with(
                ['tar', '-zcvf', 'foo.tar', '/tmp/something-to-compress-1',
                 '/tmp/something-to-compress-2'],
                python_shell=False, template=None, cwd=None
>>>>>>> 4c17b142
            )

        mock = MagicMock(return_value='salt')
        with patch.dict(archive.__salt__, {'cmd.run': mock}):
            ret = archive.tar(
                'zcvf', 'foo.tar',
                '/tmp/something-to-compress-1,/tmp/something-to-compress-2',
<<<<<<< HEAD
                cwd=None,
                template=None
            )
            self.assertEqual(['salt'], ret)
            mock.assert_called_once_with(
                'tar -zcvf foo.tar /tmp/something-to-compress-1 '
                '/tmp/something-to-compress-2',
                cwd=None,
                runas=None,
                template=None
=======
                template=None, cwd=None
            )
            self.assertEqual(['salt'], ret)
            mock.assert_called_once_with(
                ['tar', '-zcvf', 'foo.tar', '/tmp/something-to-compress-1',
                 '/tmp/something-to-compress-2'],
                python_shell=False, template=None, cwd=None
>>>>>>> 4c17b142
            )

    @patch('salt.utils.which', lambda exe: None)
    def test_tar_raises_exception_if_not_found(self):
        mock = MagicMock(return_value='salt')
        with patch.dict(archive.__salt__, {'cmd.run': mock}):
            self.assertRaises(
                CommandNotFoundError,
                archive.tar,
                'zxvf',
                'foo.tar',
                '/tmp/something-to-compress'
            )
            self.assertFalse(mock.called)

    @patch('salt.utils.which', lambda exe: exe)
    def test_gzip(self):
        mock = MagicMock(return_value='salt')
        with patch.dict(archive.__salt__, {'cmd.run': mock}):
            ret = archive.gzip('/tmp/something-to-compress')
            self.assertEqual(['salt'], ret)
            mock.assert_called_once_with(
<<<<<<< HEAD
                'gzip /tmp/something-to-compress',
                runas=None,
                template=None
=======
                ['gzip', '/tmp/something-to-compress'],
                python_shell=False, template=None
>>>>>>> 4c17b142
            )

    @patch('salt.utils.which', lambda exe: None)
    def test_gzip_raises_exception_if_not_found(self):
        mock = MagicMock(return_value='salt')
        with patch.dict(archive.__salt__, {'cmd.run': mock}):
            self.assertRaises(
                CommandNotFoundError,
                archive.gzip, '/tmp/something-to-compress'
            )
            self.assertFalse(mock.called)

    @patch('salt.utils.which', lambda exe: exe)
    def test_gunzip(self):
        mock = MagicMock(return_value='salt')
        with patch.dict(archive.__salt__, {'cmd.run': mock}):
            ret = archive.gunzip('/tmp/something-to-decompress.tar.gz')
            self.assertEqual(['salt'], ret)
            mock.assert_called_once_with(
<<<<<<< HEAD
                'gunzip /tmp/something-to-decompress.tar.gz',
                runas=None,
                template=None
=======
                ['gunzip', '/tmp/something-to-decompress.tar.gz'],
                python_shell=False, template=None
>>>>>>> 4c17b142
            )

    @patch('salt.utils.which', lambda exe: None)
    def test_gunzip_raises_exception_if_not_found(self):
        mock = MagicMock(return_value='salt')
        with patch.dict(archive.__salt__, {'cmd.run': mock}):
            self.assertRaises(
                CommandNotFoundError,
                archive.gunzip,
                '/tmp/something-to-decompress.tar.gz'
            )
            self.assertFalse(mock.called)

    @patch('salt.utils.which', lambda exe: exe)
    def test_cmd_zip(self):
        mock = MagicMock(return_value='salt')
        with patch.dict(archive.__salt__, {'cmd.run': mock}):
            ret = archive.cmd_zip_(
                '/tmp/salt.{{grains.id}}.zip',
                '/tmp/tmpePe8yO,/tmp/tmpLeSw1A',
                template='jinja', cwd=None
            )
            self.assertEqual(['salt'], ret)
            mock.assert_called_once_with(
<<<<<<< HEAD
                'zip /tmp/salt.{{grains.id}}.zip '
                '/tmp/tmpePe8yO /tmp/tmpLeSw1A',
                runas=None,
                template='jinja'
=======
                ['zip', '/tmp/salt.{{grains.id}}.zip',
                 '/tmp/tmpePe8yO', '/tmp/tmpLeSw1A'],
                 python_shell=False, template='jinja', cwd=None
>>>>>>> 4c17b142
            )

        mock = MagicMock(return_value='salt')
        with patch.dict(archive.__salt__, {'cmd.run': mock}):
            ret = archive.cmd_zip_(
                '/tmp/salt.{{grains.id}}.zip',
                ['/tmp/tmpePe8yO', '/tmp/tmpLeSw1A'],
<<<<<<< HEAD
                template='jinja',
                runas=None
            )
            self.assertEqual(['salt'], ret)
            mock.assert_called_once_with(
                'zip /tmp/salt.{{grains.id}}.zip '
                '/tmp/tmpePe8yO /tmp/tmpLeSw1A',
                runas=None,
                template='jinja'
=======
                template='jinja', cwd=None
            )
            self.assertEqual(['salt'], ret)
            mock.assert_called_once_with(
                ['zip', '/tmp/salt.{{grains.id}}.zip',
                 '/tmp/tmpePe8yO', '/tmp/tmpLeSw1A'],
                python_shell=False, template='jinja', cwd=None
>>>>>>> 4c17b142
            )

    @patch('os.path.exists', MagicMock(return_value=True))
    @patch('os.path.isdir', MagicMock(return_value=False))
    @patch('zipfile.ZipFile', MagicMock())
    def test_zip(self):
        ret = archive.zip_(
            '/tmp/salt.{{grains.id}}.zip',
            '/tmp/tmpePe8yO,/tmp/tmpLeSw1A',
            template='jinja'
        )
        self.assertEqual(['/tmp/tmpePe8yO', '/tmp/tmpLeSw1A'], ret)

    @patch('salt.utils.which', lambda exe: None)
    def test_zip_raises_exception_if_not_found(self):
        mock = MagicMock(return_value='salt')
        with patch.dict(archive.__salt__, {'cmd.run': mock}):
            self.assertRaises(
                CommandNotFoundError,
                archive.cmd_zip_,
                '/tmp/salt.{{grains.id}}.zip',
                '/tmp/tmpePe8yO,/tmp/tmpLeSw1A',
                template='jinja',
            )
            self.assertFalse(mock.called)

    @patch('salt.utils.which', lambda exe: exe)
    def test_cmd_unzip(self):
        mock = MagicMock(return_value='salt')
        with patch.dict(archive.__salt__, {'cmd.run': mock}):
            ret = archive.cmd_unzip_(
                '/tmp/salt.{{grains.id}}.zip',
                '/tmp/dest',
                excludes='/tmp/tmpePe8yO,/tmp/tmpLeSw1A',
                template='jinja',
                runas=None
            )
            self.assertEqual(['salt'], ret)
            mock.assert_called_once_with(
<<<<<<< HEAD
                'unzip /tmp/salt.{{grains.id}}.zip -d /tmp/dest '
                '-x /tmp/tmpePe8yO /tmp/tmpLeSw1A',
                runas=None,
                template='jinja'
=======
                ['unzip', '/tmp/salt.{{grains.id}}.zip', '-d', '/tmp/dest',
                 '-x', '/tmp/tmpePe8yO', '/tmp/tmpLeSw1A'],
                python_shell=False, template='jinja'
>>>>>>> 4c17b142
            )

        mock = MagicMock(return_value='salt')
        with patch.dict(archive.__salt__, {'cmd.run': mock}):
            ret = archive.cmd_unzip_(
                '/tmp/salt.{{grains.id}}.zip',
                '/tmp/dest',
                excludes=['/tmp/tmpePe8yO', '/tmp/tmpLeSw1A'],
                template='jinja'
            )
            self.assertEqual(['salt'], ret)
            mock.assert_called_once_with(
<<<<<<< HEAD
                'unzip /tmp/salt.{{grains.id}}.zip -d /tmp/dest '
                '-x /tmp/tmpePe8yO /tmp/tmpLeSw1A',
                runas=None,
                template='jinja'
=======
                ['unzip', '/tmp/salt.{{grains.id}}.zip', '-d', '/tmp/dest',
                 '-x', '/tmp/tmpePe8yO', '/tmp/tmpLeSw1A'],
                python_shell=False, template='jinja'
>>>>>>> 4c17b142
            )

        mock = MagicMock(return_value='salt')
        with patch.dict(archive.__salt__, {'cmd.run': mock}):
            ret = archive.cmd_unzip_(
                '/tmp/salt.{{grains.id}}.zip',
                '/tmp/dest',
                excludes='/tmp/tmpePe8yO,/tmp/tmpLeSw1A',
                template='jinja',
                options='fo'
            )
            self.assertEqual(['salt'], ret)
            mock.assert_called_once_with(
<<<<<<< HEAD
                'unzip -fo /tmp/salt.{{grains.id}}.zip -d /tmp/dest '
                '-x /tmp/tmpePe8yO /tmp/tmpLeSw1A',
                runas=None,
                template='jinja',
=======
                ['unzip', '-fo', '/tmp/salt.{{grains.id}}.zip', '-d',
                 '/tmp/dest', '-x', '/tmp/tmpePe8yO', '/tmp/tmpLeSw1A'],
                python_shell=False, template='jinja'
>>>>>>> 4c17b142
            )

        mock = MagicMock(return_value='salt')
        with patch.dict(archive.__salt__, {'cmd.run': mock}):
            ret = archive.cmd_unzip_(
                '/tmp/salt.{{grains.id}}.zip',
                '/tmp/dest',
                excludes=['/tmp/tmpePe8yO', '/tmp/tmpLeSw1A'],
                template='jinja',
                options='fo'
            )
            self.assertEqual(['salt'], ret)
            mock.assert_called_once_with(
<<<<<<< HEAD
                'unzip -fo /tmp/salt.{{grains.id}}.zip -d /tmp/dest '
                '-x /tmp/tmpePe8yO /tmp/tmpLeSw1A',
                runas=None,
                template='jinja'
            )

    def test_unzip(self):
        mock = ZipFileMock()
        with patch('zipfile.ZipFile', mock):
            ret = archive.unzip(
                '/tmp/salt.{{grains.id}}.zip',
                '/tmp/dest',
                excludes='/tmp/tmpePe8yO,/tmp/tmpLeSw1A',
                template='jinja'
=======
                ['unzip', '-fo', '/tmp/salt.{{grains.id}}.zip', '-d',
                 '/tmp/dest', '-x', '/tmp/tmpePe8yO', '/tmp/tmpLeSw1A'],
                python_shell=False, template='jinja'
>>>>>>> 4c17b142
            )
            self.assertEqual(['salt'], ret)

    @patch('salt.utils.which', lambda exe: None)
    def test_unzip_raises_exception_if_not_found(self):
        mock = MagicMock(return_value='salt')
        with patch.dict(archive.__salt__, {'cmd.run': mock}):
            self.assertRaises(
                CommandNotFoundError,
                archive.cmd_unzip_,
                '/tmp/salt.{{grains.id}}.zip',
                '/tmp/dest',
                excludes='/tmp/tmpePe8yO,/tmp/tmpLeSw1A',
                template='jinja',
            )
            self.assertFalse(mock.called)

    @patch('salt.utils.which', lambda exe: exe)
    def test_rar(self):
        mock = MagicMock(return_value='salt')
        with patch.dict(archive.__salt__, {'cmd.run': mock}):
            ret = archive.rar(
                '/tmp/rarfile.rar',
                '/tmp/sourcefile1,/tmp/sourcefile2'
            )
            self.assertEqual(['salt'], ret)
            mock.assert_called_once_with(
<<<<<<< HEAD
                'rar a -idp /tmp/rarfile.rar '
                '/tmp/sourcefile1 /tmp/sourcefile2',
                runas=None,
                template=None
=======
                ['rar', 'a', '-idp', '/tmp/rarfile.rar',
                 '/tmp/sourcefile1', '/tmp/sourcefile2'],
                python_shell=False, template=None, cwd=None
>>>>>>> 4c17b142
            )

        mock = MagicMock(return_value='salt')
        with patch.dict(archive.__salt__, {'cmd.run': mock}):
            ret = archive.rar(
                '/tmp/rarfile.rar',
                ['/tmp/sourcefile1', '/tmp/sourcefile2']
            )
            self.assertEqual(['salt'], ret)
            mock.assert_called_once_with(
<<<<<<< HEAD
                'rar a -idp /tmp/rarfile.rar '
                '/tmp/sourcefile1 /tmp/sourcefile2',
                runas=None,
                template=None
=======
                ['rar', 'a', '-idp', '/tmp/rarfile.rar',
                 '/tmp/sourcefile1', '/tmp/sourcefile2'],
                python_shell=False, template=None, cwd=None
>>>>>>> 4c17b142
            )

    @patch('salt.utils.which', lambda exe: None)
    def test_rar_raises_exception_if_not_found(self):
        mock = MagicMock(return_value='salt')
        with patch.dict(archive.__salt__, {'cmd.run': mock}):
            self.assertRaises(
                CommandNotFoundError,
                archive.rar,
                '/tmp/rarfile.rar',
                '/tmp/sourcefile1,/tmp/sourcefile2'
            )
            self.assertFalse(mock.called)

    @patch('salt.utils.which', lambda exe: exe)
    @patch('salt.utils.which_bin', lambda exe: exe)
    def test_unrar(self):
        mock = MagicMock(return_value='salt')
        with patch.dict(archive.__salt__, {'cmd.run': mock}):
            ret = archive.unrar(
                '/tmp/rarfile.rar',
                '/home/strongbad/',
                excludes='file_1,file_2'
            )
            self.assertEqual(['salt'], ret)
            mock.assert_called_once_with(
<<<<<<< HEAD
                'unrar x -idp /tmp/rarfile.rar '
                '-x file_1 -x file_2 /home/strongbad/',
                runas=None,
                template=None
=======
                ['unrar', 'x', '-idp', '/tmp/rarfile.rar',
                 '-x', 'file_1', '-x', 'file_2', '/home/strongbad/'],
                python_shell=False, template=None
>>>>>>> 4c17b142
            )

        mock = MagicMock(return_value='salt')
        with patch.dict(archive.__salt__, {'cmd.run': mock}):
            ret = archive.unrar(
                '/tmp/rarfile.rar',
                '/home/strongbad/',
                excludes=['file_1', 'file_2']
            )
            self.assertEqual(['salt'], ret)
            mock.assert_called_once_with(
<<<<<<< HEAD
                'unrar x -idp /tmp/rarfile.rar '
                '-x file_1 -x file_2 /home/strongbad/',
                runas=None,
                template=None
=======
                ['unrar', 'x', '-idp', '/tmp/rarfile.rar',
                 '-x', 'file_1', '-x', 'file_2', '/home/strongbad/'],
                python_shell=False, template=None
>>>>>>> 4c17b142
            )

    @patch('salt.utils.which_bin', lambda exe: None)
    def test_unrar_raises_exception_if_not_found(self):
        mock = MagicMock(return_value='salt')
        with patch.dict(archive.__salt__, {'cmd.run': mock}):
            self.assertRaises(
                CommandNotFoundError,
                archive.unrar,
                '/tmp/rarfile.rar',
                '/home/strongbad/',
            )
            self.assertFalse(mock.called)


if __name__ == '__main__':
    from integration import run_tests
    run_tests(ArchiveTestCase, needs_daemon=False)<|MERGE_RESOLUTION|>--- conflicted
+++ resolved
@@ -46,26 +46,13 @@
                 'zcvf', 'foo.tar',
                 ['/tmp/something-to-compress-1',
                  '/tmp/something-to-compress-2'],
-<<<<<<< HEAD
-                cwd=None,
                 template=None
-            )
-            self.assertEqual(['salt'], ret)
-            mock.assert_called_once_with(
-                'tar -zcvf foo.tar /tmp/something-to-compress-1 '
-                '/tmp/something-to-compress-2',
-                cwd=None,
-                runas=None,
-                template=None
-=======
-                template=None, cwd=None
             )
             self.assertEqual(['salt'], ret)
             mock.assert_called_once_with(
                 ['tar', '-zcvf', 'foo.tar', '/tmp/something-to-compress-1',
                  '/tmp/something-to-compress-2'],
-                python_shell=False, template=None, cwd=None
->>>>>>> 4c17b142
+                runas=None, python_shell=False, template=None, cwd=None
             )
 
         mock = MagicMock(return_value='salt')
@@ -73,26 +60,13 @@
             ret = archive.tar(
                 'zcvf', 'foo.tar',
                 '/tmp/something-to-compress-1,/tmp/something-to-compress-2',
-<<<<<<< HEAD
-                cwd=None,
                 template=None
-            )
-            self.assertEqual(['salt'], ret)
-            mock.assert_called_once_with(
-                'tar -zcvf foo.tar /tmp/something-to-compress-1 '
-                '/tmp/something-to-compress-2',
-                cwd=None,
-                runas=None,
-                template=None
-=======
-                template=None, cwd=None
             )
             self.assertEqual(['salt'], ret)
             mock.assert_called_once_with(
                 ['tar', '-zcvf', 'foo.tar', '/tmp/something-to-compress-1',
                  '/tmp/something-to-compress-2'],
-                python_shell=False, template=None, cwd=None
->>>>>>> 4c17b142
+                runas=None, python_shell=False, template=None, cwd=None
             )
 
     @patch('salt.utils.which', lambda exe: None)
@@ -115,14 +89,8 @@
             ret = archive.gzip('/tmp/something-to-compress')
             self.assertEqual(['salt'], ret)
             mock.assert_called_once_with(
-<<<<<<< HEAD
-                'gzip /tmp/something-to-compress',
-                runas=None,
-                template=None
-=======
                 ['gzip', '/tmp/something-to-compress'],
-                python_shell=False, template=None
->>>>>>> 4c17b142
+                runas=None, python_shell=False, template=None
             )
 
     @patch('salt.utils.which', lambda exe: None)
@@ -142,14 +110,8 @@
             ret = archive.gunzip('/tmp/something-to-decompress.tar.gz')
             self.assertEqual(['salt'], ret)
             mock.assert_called_once_with(
-<<<<<<< HEAD
-                'gunzip /tmp/something-to-decompress.tar.gz',
-                runas=None,
-                template=None
-=======
                 ['gunzip', '/tmp/something-to-decompress.tar.gz'],
-                python_shell=False, template=None
->>>>>>> 4c17b142
+                runas=None, python_shell=False, template=None
             )
 
     @patch('salt.utils.which', lambda exe: None)
@@ -170,20 +132,13 @@
             ret = archive.cmd_zip_(
                 '/tmp/salt.{{grains.id}}.zip',
                 '/tmp/tmpePe8yO,/tmp/tmpLeSw1A',
-                template='jinja', cwd=None
-            )
-            self.assertEqual(['salt'], ret)
-            mock.assert_called_once_with(
-<<<<<<< HEAD
-                'zip /tmp/salt.{{grains.id}}.zip '
-                '/tmp/tmpePe8yO /tmp/tmpLeSw1A',
-                runas=None,
                 template='jinja'
-=======
+            )
+            self.assertEqual(['salt'], ret)
+            mock.assert_called_once_with(
                 ['zip', '/tmp/salt.{{grains.id}}.zip',
                  '/tmp/tmpePe8yO', '/tmp/tmpLeSw1A'],
-                 python_shell=False, template='jinja', cwd=None
->>>>>>> 4c17b142
+                 runas=None, python_shell=False, template='jinja', cwd=None
             )
 
         mock = MagicMock(return_value='salt')
@@ -191,25 +146,13 @@
             ret = archive.cmd_zip_(
                 '/tmp/salt.{{grains.id}}.zip',
                 ['/tmp/tmpePe8yO', '/tmp/tmpLeSw1A'],
-<<<<<<< HEAD
-                template='jinja',
-                runas=None
-            )
-            self.assertEqual(['salt'], ret)
-            mock.assert_called_once_with(
-                'zip /tmp/salt.{{grains.id}}.zip '
-                '/tmp/tmpePe8yO /tmp/tmpLeSw1A',
-                runas=None,
                 template='jinja'
-=======
-                template='jinja', cwd=None
             )
             self.assertEqual(['salt'], ret)
             mock.assert_called_once_with(
                 ['zip', '/tmp/salt.{{grains.id}}.zip',
                  '/tmp/tmpePe8yO', '/tmp/tmpLeSw1A'],
-                python_shell=False, template='jinja', cwd=None
->>>>>>> 4c17b142
+                runas=None, python_shell=False, template='jinja', cwd=None
             )
 
     @patch('os.path.exists', MagicMock(return_value=True))
@@ -244,21 +187,13 @@
                 '/tmp/salt.{{grains.id}}.zip',
                 '/tmp/dest',
                 excludes='/tmp/tmpePe8yO,/tmp/tmpLeSw1A',
-                template='jinja',
-                runas=None
-            )
-            self.assertEqual(['salt'], ret)
-            mock.assert_called_once_with(
-<<<<<<< HEAD
-                'unzip /tmp/salt.{{grains.id}}.zip -d /tmp/dest '
-                '-x /tmp/tmpePe8yO /tmp/tmpLeSw1A',
-                runas=None,
-                template='jinja'
-=======
+                runas=None, template='jinja'
+            )
+            self.assertEqual(['salt'], ret)
+            mock.assert_called_once_with(
                 ['unzip', '/tmp/salt.{{grains.id}}.zip', '-d', '/tmp/dest',
                  '-x', '/tmp/tmpePe8yO', '/tmp/tmpLeSw1A'],
                 python_shell=False, template='jinja'
->>>>>>> 4c17b142
             )
 
         mock = MagicMock(return_value='salt')
@@ -271,16 +206,9 @@
             )
             self.assertEqual(['salt'], ret)
             mock.assert_called_once_with(
-<<<<<<< HEAD
-                'unzip /tmp/salt.{{grains.id}}.zip -d /tmp/dest '
-                '-x /tmp/tmpePe8yO /tmp/tmpLeSw1A',
-                runas=None,
-                template='jinja'
-=======
                 ['unzip', '/tmp/salt.{{grains.id}}.zip', '-d', '/tmp/dest',
                  '-x', '/tmp/tmpePe8yO', '/tmp/tmpLeSw1A'],
                 python_shell=False, template='jinja'
->>>>>>> 4c17b142
             )
 
         mock = MagicMock(return_value='salt')
@@ -294,16 +222,9 @@
             )
             self.assertEqual(['salt'], ret)
             mock.assert_called_once_with(
-<<<<<<< HEAD
-                'unzip -fo /tmp/salt.{{grains.id}}.zip -d /tmp/dest '
-                '-x /tmp/tmpePe8yO /tmp/tmpLeSw1A',
-                runas=None,
-                template='jinja',
-=======
                 ['unzip', '-fo', '/tmp/salt.{{grains.id}}.zip', '-d',
                  '/tmp/dest', '-x', '/tmp/tmpePe8yO', '/tmp/tmpLeSw1A'],
                 python_shell=False, template='jinja'
->>>>>>> 4c17b142
             )
 
         mock = MagicMock(return_value='salt')
@@ -317,11 +238,9 @@
             )
             self.assertEqual(['salt'], ret)
             mock.assert_called_once_with(
-<<<<<<< HEAD
-                'unzip -fo /tmp/salt.{{grains.id}}.zip -d /tmp/dest '
-                '-x /tmp/tmpePe8yO /tmp/tmpLeSw1A',
-                runas=None,
-                template='jinja'
+                ['unzip', '-fo', '/tmp/salt.{{grains.id}}.zip', '-d',
+                 '/tmp/dest', '-x', '/tmp/tmpePe8yO', '/tmp/tmpLeSw1A'],
+                python_shell=False, template='jinja'
             )
 
     def test_unzip(self):
@@ -332,11 +251,6 @@
                 '/tmp/dest',
                 excludes='/tmp/tmpePe8yO,/tmp/tmpLeSw1A',
                 template='jinja'
-=======
-                ['unzip', '-fo', '/tmp/salt.{{grains.id}}.zip', '-d',
-                 '/tmp/dest', '-x', '/tmp/tmpePe8yO', '/tmp/tmpLeSw1A'],
-                python_shell=False, template='jinja'
->>>>>>> 4c17b142
             )
             self.assertEqual(['salt'], ret)
 
@@ -364,16 +278,9 @@
             )
             self.assertEqual(['salt'], ret)
             mock.assert_called_once_with(
-<<<<<<< HEAD
-                'rar a -idp /tmp/rarfile.rar '
-                '/tmp/sourcefile1 /tmp/sourcefile2',
-                runas=None,
-                template=None
-=======
                 ['rar', 'a', '-idp', '/tmp/rarfile.rar',
                  '/tmp/sourcefile1', '/tmp/sourcefile2'],
-                python_shell=False, template=None, cwd=None
->>>>>>> 4c17b142
+                runas=None, python_shell=False, template=None, cwd=None
             )
 
         mock = MagicMock(return_value='salt')
@@ -384,16 +291,9 @@
             )
             self.assertEqual(['salt'], ret)
             mock.assert_called_once_with(
-<<<<<<< HEAD
-                'rar a -idp /tmp/rarfile.rar '
-                '/tmp/sourcefile1 /tmp/sourcefile2',
-                runas=None,
-                template=None
-=======
                 ['rar', 'a', '-idp', '/tmp/rarfile.rar',
                  '/tmp/sourcefile1', '/tmp/sourcefile2'],
-                python_shell=False, template=None, cwd=None
->>>>>>> 4c17b142
+                runas=None, python_shell=False, template=None, cwd=None
             )
 
     @patch('salt.utils.which', lambda exe: None)
@@ -420,16 +320,9 @@
             )
             self.assertEqual(['salt'], ret)
             mock.assert_called_once_with(
-<<<<<<< HEAD
-                'unrar x -idp /tmp/rarfile.rar '
-                '-x file_1 -x file_2 /home/strongbad/',
-                runas=None,
-                template=None
-=======
                 ['unrar', 'x', '-idp', '/tmp/rarfile.rar',
                  '-x', 'file_1', '-x', 'file_2', '/home/strongbad/'],
-                python_shell=False, template=None
->>>>>>> 4c17b142
+                runas=None, python_shell=False, template=None
             )
 
         mock = MagicMock(return_value='salt')
@@ -441,16 +334,9 @@
             )
             self.assertEqual(['salt'], ret)
             mock.assert_called_once_with(
-<<<<<<< HEAD
-                'unrar x -idp /tmp/rarfile.rar '
-                '-x file_1 -x file_2 /home/strongbad/',
-                runas=None,
-                template=None
-=======
                 ['unrar', 'x', '-idp', '/tmp/rarfile.rar',
                  '-x', 'file_1', '-x', 'file_2', '/home/strongbad/'],
-                python_shell=False, template=None
->>>>>>> 4c17b142
+                runas=None, python_shell=False, template=None
             )
 
     @patch('salt.utils.which_bin', lambda exe: None)
